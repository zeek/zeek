include(InstallPackageConfigFile)

install(DIRECTORY ./ DESTINATION ${BRO_SCRIPT_INSTALL_PATH} FILES_MATCHING
        PATTERN "site/local*" EXCLUDE
        PATTERN "test-all-policy.bro" EXCLUDE
        PATTERN "*.bro"
        PATTERN "*.sig"
        PATTERN "*.fp"
)

# Install all local* scripts as config files since they are meant to be
# user modify-able.
InstallPackageConfigFile(
    ${CMAKE_CURRENT_SOURCE_DIR}/site/local.bro
    ${BRO_SCRIPT_INSTALL_PATH}/site
    local.bro)
InstallPackageConfigFile(
    ${CMAKE_CURRENT_SOURCE_DIR}/site/local-manager.bro
    ${BRO_SCRIPT_INSTALL_PATH}/site
    local-manager.bro)
InstallPackageConfigFile(
<<<<<<< HEAD
    ${CMAKE_CURRENT_SOURCE_DIR}/site/local-datanode.bro
=======
    ${CMAKE_CURRENT_SOURCE_DIR}/site/local-logger.bro
    ${BRO_SCRIPT_INSTALL_PATH}/site
    local-logger.bro)
InstallPackageConfigFile(
    ${CMAKE_CURRENT_SOURCE_DIR}/site/local-proxy.bro
>>>>>>> 04d41dce
    ${BRO_SCRIPT_INSTALL_PATH}/site
    local-datanode.bro)
InstallPackageConfigFile(
    ${CMAKE_CURRENT_SOURCE_DIR}/site/local-worker.bro
    ${BRO_SCRIPT_INSTALL_PATH}/site
    local-worker.bro)<|MERGE_RESOLUTION|>--- conflicted
+++ resolved
@@ -19,15 +19,11 @@
     ${BRO_SCRIPT_INSTALL_PATH}/site
     local-manager.bro)
 InstallPackageConfigFile(
-<<<<<<< HEAD
-    ${CMAKE_CURRENT_SOURCE_DIR}/site/local-datanode.bro
-=======
     ${CMAKE_CURRENT_SOURCE_DIR}/site/local-logger.bro
     ${BRO_SCRIPT_INSTALL_PATH}/site
     local-logger.bro)
 InstallPackageConfigFile(
-    ${CMAKE_CURRENT_SOURCE_DIR}/site/local-proxy.bro
->>>>>>> 04d41dce
+    ${CMAKE_CURRENT_SOURCE_DIR}/site/local-datanode.bro
     ${BRO_SCRIPT_INSTALL_PATH}/site
     local-datanode.bro)
 InstallPackageConfigFile(
