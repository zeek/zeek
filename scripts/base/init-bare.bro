--- conflicted
+++ resolved
@@ -357,14 +357,9 @@
 ## gives up and discards any internal state related to the file.
 const default_file_timeout_interval: interval = 2 mins &redef;
 
-<<<<<<< HEAD
-## Default amount of bytes that file analysis will buffer to provide
-## data back in time to attached analyzers
-=======
 ## Default amount of bytes that file analysis will buffer in order to use
 ## for mime type matching.  File analyzers attached at the time of mime type
 ## matching or later, will receive a copy of this buffer.
->>>>>>> 374e61ee
 const default_file_bof_buffer_size: count = 4096 &redef;
 
 ## A file that Bro is analyzing.  This is Bro's type for describing the basic
@@ -405,14 +400,9 @@
 	missing_bytes: count &default=0;
 
 	## The number of bytes in the file stream that were not delivered to
-<<<<<<< HEAD
-	## stream file analyzers.  This could be overlapping bytes or 
-	## bytes that couldn't be reassembled.
-=======
 	## stream file analyzers.  Generally, this consists of bytes that
 	## couldn't be reassembled, either because reassembly simply isn't
 	## enabled, or due to size limitations of the reassembly buffer.
->>>>>>> 374e61ee
 	overflow_bytes: count &default=0;
 
 	## The amount of time between receiving new data for this file that
@@ -427,8 +417,6 @@
 	## This is also the buffer that's used for file/mime type detection.
 	bof_buffer: string &optional;
 } &redef;
-<<<<<<< HEAD
-=======
 
 ## Metadata that's been inferred about a particular file.
 type fa_metadata: record {
@@ -437,7 +425,6 @@
 	## All matching mime types if any were discovered.
 	mime_types: mime_matches &optional;
 };
->>>>>>> 374e61ee
 
 ## Fields of a SYN packet.
 ##
