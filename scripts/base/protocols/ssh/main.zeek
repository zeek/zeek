--- conflicted
+++ resolved
@@ -362,18 +362,5 @@
 	if ( ! c?$ssh )
 		return;
 
-<<<<<<< HEAD
 	c$ssh$host_key_fingerprint = fingerprint;
-	}
-
-event analyzer_confirmation_info(atype: AllAnalyzers::Tag, info: AnalyzerConfirmationInfo) &priority=20
-	{
-	if ( atype == Analyzer::ANALYZER_SSH )
-		{
-		set_session(info$c);
-		info$c$ssh$analyzer_id = info$aid;
-		}
-=======
-	c$ssh$host_key = hash;
->>>>>>> bf357a42
 	}