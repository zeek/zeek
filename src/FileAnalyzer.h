// Analyzer for connections that transfer binary data.

#ifndef FILEANALYZER_H
#define FILEANALYZER_H

#include "TCP.h"

#include <string>
<<<<<<< HEAD
#include <magic.h>
=======
>>>>>>> b9b691e3

class File_Analyzer : public TCP_ApplicationAnalyzer {
public:
	File_Analyzer(AnalyzerTag::Tag tag, Connection* conn);

	virtual void Done();

	virtual void DeliverStream(int len, const u_char* data, bool orig);

	void Undelivered(int seq, int len, bool orig);

	static Analyzer* InstantiateAnalyzer(Connection* conn)
		{ return new File_Analyzer(AnalyzerTag::File, conn); }

	static bool Available()	{ return file_transferred; }

protected:
	File_Analyzer()	{}

	void Identify();

	static const int BUFFER_SIZE = 1024;
	char buffer[BUFFER_SIZE];
	int buffer_len;
};

class IRC_Data : public File_Analyzer {
public:

	IRC_Data(Connection* conn);

	virtual void Done();

	virtual void DeliverStream(int len, const u_char* data, bool orig);

	void Undelivered(int seq, int len, bool orig);

	static Analyzer* InstantiateAnalyzer(Connection* conn)
		{ return new IRC_Data(conn); }

	static bool Available() { return true; }
};

class FTP_Data : public File_Analyzer {
public:

	FTP_Data(Connection* conn);

	virtual void Done();

	virtual void DeliverStream(int len, const u_char* data, bool orig);

	void Undelivered(int seq, int len, bool orig);

	static Analyzer* InstantiateAnalyzer(Connection* conn)
		{ return new FTP_Data(conn); }

	static bool Available() { return true; }
};

class IRC_Data : public File_Analyzer {
public:

	IRC_Data(Connection* conn);

	virtual void Done();

	virtual void DeliverStream(int len, const u_char* data, bool orig);

	void Undelivered(int seq, int len, bool orig);

	static Analyzer* InstantiateAnalyzer(Connection* conn)
		{ return new IRC_Data(conn); }

	static bool Available() { return true; }
};

class FTP_Data : public File_Analyzer {
public:

	FTP_Data(Connection* conn);

	virtual void Done();

	virtual void DeliverStream(int len, const u_char* data, bool orig);

	void Undelivered(int seq, int len, bool orig);

	static Analyzer* InstantiateAnalyzer(Connection* conn)
		{ return new FTP_Data(conn); }

	static bool Available() { return true; }
};

#endif<|MERGE_RESOLUTION|>--- conflicted
+++ resolved
@@ -6,10 +6,6 @@
 #include "TCP.h"
 
 #include <string>
-<<<<<<< HEAD
-#include <magic.h>
-=======
->>>>>>> b9b691e3
 
 class File_Analyzer : public TCP_ApplicationAnalyzer {
 public:
@@ -70,38 +66,4 @@
 	static bool Available() { return true; }
 };
 
-class IRC_Data : public File_Analyzer {
-public:
-
-	IRC_Data(Connection* conn);
-
-	virtual void Done();
-
-	virtual void DeliverStream(int len, const u_char* data, bool orig);
-
-	void Undelivered(int seq, int len, bool orig);
-
-	static Analyzer* InstantiateAnalyzer(Connection* conn)
-		{ return new IRC_Data(conn); }
-
-	static bool Available() { return true; }
-};
-
-class FTP_Data : public File_Analyzer {
-public:
-
-	FTP_Data(Connection* conn);
-
-	virtual void Done();
-
-	virtual void DeliverStream(int len, const u_char* data, bool orig);
-
-	void Undelivered(int seq, int len, bool orig);
-
-	static Analyzer* InstantiateAnalyzer(Connection* conn)
-		{ return new FTP_Data(conn); }
-
-	static bool Available() { return true; }
-};
-
 #endif