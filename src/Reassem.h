// See the file "COPYING" in the main distribution directory for copyright.

#ifndef reassem_h
#define reassem_h

#include "Obj.h"
#include "IPAddr.h"

class DataBlock {
public:
	DataBlock(const u_char* data, uint64 size, uint64 seq,
			DataBlock* prev, DataBlock* next);

	~DataBlock();

	uint64 Size() const	{ return upper - seq; }

	DataBlock* next;	// next block with higher seq #
	DataBlock* prev;	// previous block with lower seq #
	uint64 seq, upper;
	u_char* block;
};



class Reassembler : public BroObj {
public:
<<<<<<< HEAD
	Reassembler(int init_seq);
=======
	Reassembler(uint64 init_seq, ReassemblerType arg_type);
>>>>>>> 256ff731
	virtual ~Reassembler();

	void NewBlock(double t, uint64 seq, uint64 len, const u_char* data);

	// Throws away all blocks up to seq.  Returns number of bytes
	// if not all in-sequence, 0 if they were.
	uint64 TrimToSeq(uint64 seq);

	// Delete all held blocks.
	void ClearBlocks();

	int HasBlocks() const		{ return blocks != 0; }
	uint64 LastReassemSeq() const	{ return last_reassem_seq; }

	uint64 TotalSize() const;	// number of bytes buffered up

	void Describe(ODesc* d) const;

	bool Serialize(SerialInfo* info) const;
	static Reassembler* Unserialize(UnserialInfo* info);

	// Sum over all data buffered in some reassembler.
	static uint64 TotalMemoryAllocation()	{ return total_size; }

protected:
	Reassembler()	{ }

	DECLARE_ABSTRACT_SERIAL(Reassembler);

	friend class DataBlock;

	virtual void Undelivered(uint64 up_to_seq);

	virtual void BlockInserted(DataBlock* b) = 0;
	virtual void Overlap(const u_char* b1, const u_char* b2, uint64 n) = 0;

	DataBlock* AddAndCheck(DataBlock* b, uint64 seq,
				uint64 upper, const u_char* data);

	DataBlock* blocks;
	DataBlock* last_block;
	uint64 last_reassem_seq;
	uint64 trim_seq;	// how far we've trimmed

	static uint64 total_size;
};

inline DataBlock::~DataBlock()
	{
	Reassembler::total_size -= pad_size(upper - seq) + padded_sizeof(DataBlock);
	delete [] block;
	}

#endif<|MERGE_RESOLUTION|>--- conflicted
+++ resolved
@@ -25,11 +25,7 @@
 
 class Reassembler : public BroObj {
 public:
-<<<<<<< HEAD
-	Reassembler(int init_seq);
-=======
-	Reassembler(uint64 init_seq, ReassemblerType arg_type);
->>>>>>> 256ff731
+	Reassembler(uint64 init_seq);
 	virtual ~Reassembler();
 
 	void NewBlock(double t, uint64 seq, uint64 len, const u_char* data);
