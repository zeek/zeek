--- conflicted
+++ resolved
@@ -71,12 +71,7 @@
 	static VectorVal* VecToPolicy(Vec* vec);
 	static Vec* VecFromPolicy(VectorVal* vec);
 	static char* VecToString(Vec* vec);
-<<<<<<< HEAD
-	static zeek::String::IdxVec* GetOffsetsVec(const Vec* vec,
-	                                           unsigned int index);
-=======
 	static String::IdxVec* GetOffsetsVec(const Vec* vec, unsigned int index);
->>>>>>> 874e1703
 
 private:
 	using DataMap = std::map<std::string, void*>;
