// $Id: TCP.cc 6916 2009-09-24 20:48:36Z vern $
//
// See the file "COPYING" in the main distribution directory for copyright.


#include "PIA.h"
#include "File.h"
#include "TCP.h"
#include "TCP_Reassembler.h"
#include "OSFinger.h"
#include "Event.h"

namespace { // local namespace
	const bool DEBUG_tcp_data_sent = false;
	const bool DEBUG_tcp_connection_close = false;
}

// The following are not included in all systems' tcp.h.

#ifndef TH_ECE
#define TH_ECE  0x40
#endif

#ifndef TH_CWR
#define TH_CWR  0x80
#endif


#define TOO_LARGE_SEQ_DELTA 1048576

static const int ORIG = 1;
static const int RESP = 2;

TCP_Analyzer::TCP_Analyzer(Connection* conn)
: TransportLayerAnalyzer(AnalyzerTag::TCP, conn)
	{
	// Set a timer to eventually time out this connection.
	ADD_ANALYZER_TIMER(&TCP_Analyzer::ExpireTimer,
				network_time + tcp_SYN_timeout, 0,
				TIMER_TCP_EXPIRE);

	deferred_gen_event = close_deferred = 0;

	seen_first_ACK = 0;
	is_active = 1;
	finished = 0;
	reassembling = 0;
	first_packet_seen = 0;

	orig = new TCP_Endpoint(this, 1);
	resp = new TCP_Endpoint(this, 0);

	orig->SetPeer(resp);
	resp->SetPeer(orig);
<<<<<<< HEAD

	if ( BifConst::dump_selected_source_packets )
		{
		if ( source_pkt_dump )
			src_pkt_writer =
				new TCP_SourcePacketWriter(this, source_pkt_dump);
		else if ( transformed_pkt_dump )
			src_pkt_writer =
				new TCP_SourcePacketWriter(this, transformed_pkt_dump);
		}
=======
>>>>>>> cde60768
	}

TCP_Analyzer::~TCP_Analyzer()
	{
	LOOP_OVER_GIVEN_CHILDREN(i, packet_children)
		delete *i;

	delete orig;
	delete resp;
	}

void TCP_Analyzer::Init()
	{
	Analyzer::Init();
	LOOP_OVER_GIVEN_CHILDREN(i, packet_children)
		(*i)->Init();
<<<<<<< HEAD

	// Can't put this in construction because RewritingTrace() is virtual.
	if ( transformed_pkt_dump && Conn()->RewritingTrace() )
		SetTraceRewriter(new TCP_Rewriter(this, transformed_pkt_dump,
						transformed_pkt_dump_MTU,
						BifConst::requires_trace_commitment));
=======
>>>>>>> cde60768
	}

void TCP_Analyzer::Done()
	{
	Analyzer::Done();

	if ( connection_pending && is_active && ! BothClosed() )
		Event(connection_pending);

	LOOP_OVER_GIVEN_CHILDREN(i, packet_children)
		(*i)->Done();

	orig->Done();
	resp->Done();

	finished = 1;
	}

void TCP_Analyzer::EnableReassembly()
	{
	SetReassembler(new TCP_Reassembler(this, this,
					TCP_Reassembler::Forward, true, orig),
		       new TCP_Reassembler(this, this,
					TCP_Reassembler::Forward, false, resp));

	reassembling = 1;

	if ( new_connection_contents )
		Event(new_connection_contents);
	}

void TCP_Analyzer::SetReassembler(TCP_Reassembler* rorig,
					TCP_Reassembler* rresp)
	{
	orig->AddReassembler(rorig);
	rorig->SetDstAnalyzer(this);
	resp->AddReassembler(rresp);
	rresp->SetDstAnalyzer(this);

	reassembling = 1;

	if ( new_connection_contents )
		Event(new_connection_contents);
	}

const struct tcphdr* TCP_Analyzer::ExtractTCP_Header(const u_char*& data, 
							int& len, int& caplen)
	{
	const struct tcphdr* tp = (const struct tcphdr*) data;
	uint32 tcp_hdr_len = tp->th_off * 4;

	if ( tcp_hdr_len < sizeof(struct tcphdr) )
		{
		Weird("bad_TCP_header_len");
		return 0;
		}

	if ( tcp_hdr_len > uint32(len) ||
	     sizeof(struct tcphdr) > uint32(caplen) )
		{
		// This can happen even with the above test, due to TCP
		// options.
		Weird("truncated_header");
		return 0;
		}

	len -= tcp_hdr_len;	// remove TCP header
	caplen -= tcp_hdr_len;
	data += tcp_hdr_len;

	return tp;
	}

bool TCP_Analyzer::ValidateChecksum(const struct tcphdr* tp,
				TCP_Endpoint* endpoint, int len, int caplen)
	{
	if ( ! ignore_checksums && caplen >= len &&
	     ! endpoint->ValidChecksum(tp, len) )
		{
		Weird("bad_TCP_checksum");
		endpoint->CheckHistory(HIST_CORRUPT_PKT, 'C');
		return false;
		}
	else
		return true;
	}

void TCP_Analyzer::CheckFlagCombos(TCP_Flags flags, TCP_Endpoint* endpoint,
					uint32 base_seq, int len, int dst_port)
	{
	bool is_orig = endpoint->IsOrig();

	if ( is_orig && ! (first_packet_seen & ORIG) )
		is_partial = ! flags.SYN() || flags.ACK();

	if ( ! is_orig && ! (first_packet_seen & RESP) && ! is_partial )
		is_partial = ! flags.SYN();

	int bits_set = (flags.SYN() ? 1 : 0) + (flags.FIN() ? 1 : 0) +
			(flags.RST() ? 1 : 0);
	if ( bits_set > 1 )
		{
		if ( flags.FIN() && flags.RST() )
			endpoint->CheckHistory(HIST_FIN_RST_PKT, 'I');
		else
			endpoint->CheckHistory(HIST_MULTI_FLAG_PKT, 'Q');
		}

	else if ( bits_set == 1 )
		{
		if ( flags.SYN() )
			{
			char code = flags.ACK() ? 'H' : 'S';

			if ( endpoint->CheckHistory(HIST_SYN_PKT, code) &&
			     base_seq != endpoint->hist_last_SYN )
				endpoint->AddHistory(code);

			endpoint->hist_last_SYN = base_seq;
			}

		if ( flags.FIN() )
			{
			// For FIN's, the sequence number comes at the
			// end of (any data in) the packet, not the
			// beginning as for SYNs and RSTs.
			if ( endpoint->CheckHistory(HIST_FIN_PKT, 'F') &&
			     base_seq + len != endpoint->hist_last_FIN )
				endpoint->AddHistory('F');

			endpoint->hist_last_FIN = base_seq + len;
			}

		if ( flags.RST() )
			{
			if ( endpoint->CheckHistory(HIST_RST_PKT, 'R') &&
			     base_seq != endpoint->hist_last_RST )
				endpoint->AddHistory('R');

			endpoint->hist_last_RST = base_seq;
			}
		}

	else
		{ // bits_set == 0
		if ( len )
			endpoint->CheckHistory(HIST_DATA_PKT, 'D');

		else if ( flags.ACK() )
			endpoint->CheckHistory(HIST_ACK_PKT, 'A');
		}
	}

void TCP_Analyzer::UpdateWindow(TCP_Endpoint* endpoint, unsigned int window,
				uint32 base_seq, uint32 ack_seq,
				TCP_Flags flags)
	{
	// Note, the offered window on an initial SYN is unscaled, even
	// if the SYN includes scaling, so we need to do the following
	// test *before* updating the scaling information below.  (Hmmm,
	// how does this work for windows on SYN/ACKs? ###)
	int scale = endpoint->window_scale;
	window = window << scale;

	// Don't analyze window values off of SYNs, they're sometimes
	// immediately rescinded.
	if ( ! flags.SYN() )
		{
		// ### Decide whether to accept new window based on Active
		// Mapping policy.
		if ( int(base_seq - endpoint->window_seq) >= 0 &&
		     int(ack_seq - endpoint->window_ack_seq) >= 0 )
			{
			uint32 new_edge = ack_seq + window;
			uint32 old_edge = endpoint->window_ack_seq + endpoint->window;
			int advance = new_edge - old_edge;

			if ( advance < 0 )
				{
				// A window recision.  We don't report these
				// for FINs or RSTs, or if the connection
				// has already been partially closed, since
				// such recisions occur frequently in practice,
				// probably as the receiver loses buffer memory
				// due to its process going away.
				//
				// We also, for window scaling, allow a bit
				// of slop ###.  This is because sometimes
				// there will be an apparent recision due
				// to the granularity of the scaling.
				if ( ! flags.FIN() && ! flags.RST() &&
				     endpoint->state != TCP_ENDPOINT_CLOSED &&
				     endpoint->state != TCP_ENDPOINT_RESET &&
				     (-advance) >= (1 << scale) )
					Weird("window_recision");
				}

			endpoint->window = window;
			endpoint->window_ack_seq = ack_seq;
			endpoint->window_seq = base_seq;
			}
		}
	}

void TCP_Analyzer::ProcessSYN(const IP_Hdr* ip, const struct tcphdr* tp,
				uint32 tcp_hdr_len, int& seq_len,
				TCP_Endpoint* endpoint, TCP_Endpoint* peer,
				uint32 base_seq, uint32 ack_seq,
				const uint32* orig_addr,
				int is_orig, TCP_Flags flags)
	{
	int len = seq_len;

	++seq_len;	// SYN consumes a byte of sequence space

	if ( flags.RST() )
		Weird("TCP_christmas");

	if ( flags.URG() )
		Weird("baroque_SYN");

	if ( len > 0 )
		// T/TCP definitely complicates this.
		Weird("SYN_with_data");

	RecordVal* SYN_vals = BuildSYNPacketVal(is_orig, ip, tp)->AsRecordVal();

	// ### In the following, we could be fooled by an
	// inconsistent SYN retransmission.  Where's a normalizer
	// when you need one?

	// ### We know that field 5 is the window scaling ....
	int scale = int(SYN_vals->Lookup(5)->CoerceToInt());

	if ( scale < 0 )
		{ // no window scaling option
		if ( flags.ACK() )
			{ // window scaling not negotiated
			endpoint->window_scale = 0;
			peer->window_scale = 0;
			}
		else
			// We're not offering window scaling.
			// Ideally, we'd remember this fact so that
			// if the SYN/ACK *does* include window
			// scaling, we know it won't be negotiated.
			// But it's a pain to track that, and hard
			// to see how an adversarial responder could
			// use it to evade.  Also, if we *do* want
			// to track it, we could do so using
			// connection_SYN_packet.
			endpoint->window_scale = 0;
		}
	else
		{
		endpoint->window_scale = scale;
		endpoint->window_seq = base_seq;
		endpoint->window_ack_seq = ack_seq;

		peer->window_seq = ack_seq;
		peer->window_ack_seq = base_seq;
		}

	if ( connection_SYN_packet )
		{
		val_list* vl = new val_list;
		vl->append(BuildConnVal());
		vl->append(SYN_vals);
		ConnectionEvent(connection_SYN_packet, vl);
		}
	else
		Unref(SYN_vals);

	// Passive fingerprinting.
	//
	// is_orig will be removed once we can do SYN-ACK fingerprinting.
	if ( OS_version_found && is_orig )
		{
		Val src_addr_val(orig_addr, TYPE_ADDR);
		if ( generate_OS_version_event->Size() == 0 ||
		     generate_OS_version_event->Lookup(&src_addr_val) )
			{
			RecordVal* OS_val =
				BuildOSVal(is_orig, ip, tp, tcp_hdr_len);
			if ( OS_val )
				{ // found new OS version
				val_list* vl = new val_list;
				vl->append(BuildConnVal());
				vl->append(new AddrVal(orig_addr));
				vl->append(OS_val);
				ConnectionEvent(OS_version_found, vl);
				}
			}
		}
	}

void TCP_Analyzer::ProcessFIN(double t, TCP_Endpoint* endpoint,
				int& seq_len, uint32 base_seq)
	{
	if ( endpoint->FIN_cnt == 0 )
		{
		++seq_len;	// FIN consumes a byte of sequence space
		++endpoint->FIN_cnt;	// remember that we've seen a FIN
		}

	else if ( t < endpoint->last_time + tcp_storm_interarrival_thresh &&
		  ++endpoint->FIN_cnt == tcp_storm_thresh )
		Weird("FIN_storm");

	// Remember the relative seq in FIN_seq.
	endpoint->FIN_seq = base_seq - endpoint->StartSeq() + seq_len;
	}

bool TCP_Analyzer::ProcessRST(double t, TCP_Endpoint* endpoint,
				const IP_Hdr* ip, uint32 base_seq,
				int len, int& seq_len)
	{
	if ( t < endpoint->last_time + tcp_storm_interarrival_thresh &&
	     ++endpoint->RST_cnt == tcp_storm_thresh )
		Weird("RST_storm");

	else if ( endpoint->RST_cnt == 0 )
		++endpoint->RST_cnt;	// Remember we've seen a RST

	if ( len > 0 )
		{
		// This now happens often enough that it's
		// not in the least interesting.
		// Weird("RST_with_data");

		// Don't include the data in the computation of
		// the sequence space for this connection, as
		// it's not in fact part of the TCP stream.
		seq_len = 0;
		}

	PacketWithRST();

	return true;
	}

int TCP_Analyzer::ProcessFlags(double t,
				const IP_Hdr* ip, const struct tcphdr* tp,
				uint32 tcp_hdr_len, int len, int& seq_len,
				TCP_Endpoint* endpoint, TCP_Endpoint* peer,
				uint32 base_seq, uint32 ack_seq,
				const uint32* orig_addr,
				int is_orig, TCP_Flags flags)
	{
	if ( flags.SYN() )
		ProcessSYN(ip, tp, tcp_hdr_len, seq_len, endpoint, peer,
				base_seq, ack_seq, orig_addr, is_orig, flags);

	if ( flags.FIN() )
		ProcessFIN(t, endpoint, seq_len, base_seq);

	if ( flags.RST() &&
	     ! ProcessRST(t, endpoint, ip, base_seq, len, seq_len) )
		return 0;

	if ( flags.ACK() )
		ProcessACK(endpoint, peer, ack_seq, is_orig, flags);

	return 1;
	}

void TCP_Analyzer::TransitionFromInactive(double t, TCP_Endpoint* endpoint,
						uint32 base_seq,
						uint32 last_seq, int SYN)
	{
	if ( SYN )
		{
		// ## endpoint->AckSeq() = endpoint->start_seq = base_seq;
		endpoint->InitAckSeq(base_seq);
		endpoint->InitStartSeq(base_seq);
		}
	else
		{
		// This is a partial connection - set up the
		// initial sequence numbers as though we saw
		// a SYN, to keep the relative byte numbering
		// consistent.
		// ## endpoint->AckSeq() = endpoint->start_seq = base_seq - 1;
		endpoint->InitAckSeq(base_seq - 1);
		endpoint->InitStartSeq(base_seq - 1);
		}

	// ## endpoint->last_seq = last_seq;
	endpoint->InitLastSeq(last_seq);
	endpoint->start_time = t;
	}

int TCP_Analyzer::UpdateLastSeq(TCP_Endpoint* endpoint, uint32 last_seq,
					TCP_Flags flags)
	{
	int delta_last = seq_delta(last_seq, endpoint->LastSeq());

	if ( (flags.SYN() || flags.RST()) &&
	     (delta_last > TOO_LARGE_SEQ_DELTA ||
	      delta_last < -TOO_LARGE_SEQ_DELTA) )
		// ### perhaps trust RST seq #'s if initial and not too
		// outlandish, but not if they're coming after the other
		// side has sent a FIN - trust the FIN ack instead
		;

	else if ( flags.FIN() &&
		  endpoint->LastSeq() == endpoint->StartSeq() + 1 )
		// Update last_seq based on the FIN even if delta_last < 0.
		// This is to accommodate > 2 GB connections for which
		// we've only seen the SYN and the FIN (hence the check
		// for last_seq == start_seq + 1).
		endpoint->UpdateLastSeq(last_seq);

	else if ( endpoint->state == TCP_ENDPOINT_RESET )
		// don't trust any subsequent sequence numbers
		;

	else if ( delta_last > 0 )
		// ### check for large jumps here.
		// ## endpoint->last_seq = last_seq;
		endpoint->UpdateLastSeq(last_seq);

	else if ( delta_last <= 0 )
		{ // ### ++retransmit, unless this is a pure ack
		}

	return delta_last;
	}

void TCP_Analyzer::ProcessACK(TCP_Endpoint* endpoint, TCP_Endpoint* peer,
				uint32 ack_seq, int is_orig,
				TCP_Flags flags)
	{
	if ( is_orig && ! seen_first_ACK &&
	     (endpoint->state == TCP_ENDPOINT_ESTABLISHED ||
	      endpoint->state == TCP_ENDPOINT_SYN_SENT) )
		{
		seen_first_ACK = 1;
		Event(connection_first_ACK);
		}

	if ( peer->state == TCP_ENDPOINT_INACTIVE )
		{
		if ( ! flags.SYN() && ! flags.FIN() && ! flags.RST() )
			{
			if ( endpoint->state == TCP_ENDPOINT_SYN_SENT ||
			     endpoint->state == TCP_ENDPOINT_SYN_ACK_SENT ||
			     endpoint->state == TCP_ENDPOINT_ESTABLISHED )
				{
				// We've already sent a SYN, but that
				// hasn't roused the other end, yet we're
				// ack'ing their data.

				if ( ! Conn()->DidWeird() )
					Weird("possible_split_routing");
				}
			}

		// Start the sequence numbering as if there was an initial
		// SYN, so the relative numbering of subsequent data packets
		// stays consistent.
		// ## peer->start_seq = peer->AckSeq() = peer->last_seq =
		// ## 	ack_seq - 1;
		peer->InitStartSeq(ack_seq - 1);
		peer->InitAckSeq(ack_seq - 1);
		peer->InitLastSeq(ack_seq - 1);
		}

	else if ( ! flags.RST() )
		{ // don't trust ack's in RST packets
		int delta_ack = seq_delta(ack_seq, peer->AckSeq());
		if ( ack_seq == 0 && delta_ack > TOO_LARGE_SEQ_DELTA )
			// More likely that this is a broken ack than a
			// large connection that happens to land on 0 in the
			// sequence space.
			;

		else if ( delta_ack > 0 )
			peer->UpdateAckSeq(ack_seq);
		}

	peer->AckReceived(ack_seq - peer->StartSeq());
	}

void TCP_Analyzer::UpdateInactiveState(double t,
			TCP_Endpoint* endpoint, TCP_Endpoint* peer,
			uint32 base_seq, uint32 ack_seq,
			int len, int is_orig, TCP_Flags flags,
			int& do_close, int& gen_event)
	{
	if ( flags.SYN() )
		{
		if ( is_orig )
			{
			if ( flags.ACK() )
				{
				Weird("connection_originator_SYN_ack");
				endpoint->SetState(TCP_ENDPOINT_SYN_ACK_SENT);
				}
			else
				endpoint->SetState(TCP_ENDPOINT_SYN_SENT);

			if ( connection_attempt )
				ADD_ANALYZER_TIMER(&TCP_Analyzer::AttemptTimer,
					t + tcp_attempt_delay, 1,
					TIMER_TCP_ATTEMPT);
			}
		else
			{
			if ( flags.ACK() )
				{
				if ( peer->state != TCP_ENDPOINT_INACTIVE &&
				     peer->state != TCP_ENDPOINT_PARTIAL &&
				     ! seq_between(ack_seq, peer->StartSeq(), peer->LastSeq()) )
					Weird("bad_SYN_ack");
				}

			else if ( peer->state == TCP_ENDPOINT_SYN_ACK_SENT &&
				  base_seq == endpoint->StartSeq() )
				{
				// This is a SYN/SYN-ACK reversal,
				// per the discussion in IsReuse.
				// Flip the endpoints and establish
				// the connection.
				Conn()->FlipRoles();
				peer->SetState(TCP_ENDPOINT_ESTABLISHED);
				}

			else
				Weird("simultaneous_open");

			if ( peer->state == TCP_ENDPOINT_SYN_SENT )
				peer->SetState(TCP_ENDPOINT_ESTABLISHED);
			else if ( peer->state == TCP_ENDPOINT_INACTIVE )
				{
				// If we were to ignore SYNs and
				// only instantiate state on SYN
				// acks, then we'd do:
				//    peer->SetState(TCP_ENDPOINT_ESTABLISHED);
				// here.
				Weird("unsolicited_SYN_response");
				}

			endpoint->SetState(TCP_ENDPOINT_ESTABLISHED);

			if ( peer->state != TCP_ENDPOINT_PARTIAL )
				{
				Event(connection_established);
				Conn()->EnableStatusUpdateTimer();
				}
			}
		}

	if ( flags.FIN() )
		{
		endpoint->SetState(TCP_ENDPOINT_CLOSED);
		do_close = gen_event = 1;
		if ( peer->state != TCP_ENDPOINT_PARTIAL && ! flags.SYN() )
			Weird("spontaneous_FIN");
		}

	if ( flags.RST() )
		{
		endpoint->SetState(TCP_ENDPOINT_RESET);

		int is_reject = 0;

		if ( is_orig )
			{
			// If our peer is established then we saw
			// a SYN-ack but not SYN - so a reverse
			// scan, and we should treat this as a
			// reject.
			if ( peer->state == TCP_ENDPOINT_ESTABLISHED )
				is_reject = 1;
			}

		else if ( peer->state == TCP_ENDPOINT_SYN_SENT ||
			  peer->state == TCP_ENDPOINT_SYN_ACK_SENT )
			// We're rejecting an initial SYN.
			is_reject = 1;

		do_close = 1;
		gen_event = ! is_reject;

		if ( is_reject )
			Event(connection_rejected);

		else if ( peer->state == TCP_ENDPOINT_INACTIVE )
			Weird("spontaneous_RST");
		}

	if ( endpoint->state == TCP_ENDPOINT_INACTIVE )
		{ // No control flags to change the state.
		if ( ! is_orig && len == 0 &&
		     orig->state == TCP_ENDPOINT_SYN_SENT )
			// Some eccentric TCP's will ack an initial
			// SYN prior to sending a SYN reply (hello,
			// ftp.microsoft.com).  For those, don't
			// consider the ack as forming a partial
			// connection.
			;
		else
			{
			endpoint->SetState(TCP_ENDPOINT_PARTIAL);
			Conn()->EnableStatusUpdateTimer();

			if ( peer->state == TCP_ENDPOINT_PARTIAL )
				// We've seen both sides of a partial
				// connection, report it.
				Event(partial_connection);
			}
		}
	}

void TCP_Analyzer::UpdateSYN_SentState(double t,
			TCP_Endpoint* endpoint, TCP_Endpoint* peer,
			uint32 base_seq, uint32 last_seq,
			int len, int is_orig, TCP_Flags flags,
			int& do_close, int& gen_event)
	{
	if ( flags.SYN() )
		{
		if ( is_orig )
			{
			if ( flags.ACK() && ! flags.FIN() && ! flags.RST() &&
			     endpoint->state != TCP_ENDPOINT_SYN_ACK_SENT )
				Weird("repeated_SYN_with_ack");
			}
		else
			{
			if ( ! flags.ACK() &&
			     endpoint->state != TCP_ENDPOINT_SYN_SENT )
				Weird("repeated_SYN_reply_wo_ack");
			}

		if ( base_seq != endpoint->StartSeq() )
			{
			Weird("SYN_seq_jump");
			// ## endpoint->AckSeq() = endpoint->start_seq = base_seq;
			// ## endpoint->last_seq = last_seq;
			endpoint->InitStartSeq(base_seq);
			endpoint->InitAckSeq(base_seq);
			endpoint->InitLastSeq(last_seq);
			}
		}

	if ( flags.FIN() )
		{
		if ( peer->state == TCP_ENDPOINT_INACTIVE ||
		     peer->state == TCP_ENDPOINT_SYN_SENT )
			Weird("inappropriate_FIN");

		endpoint->SetState(TCP_ENDPOINT_CLOSED);
		do_close = gen_event = 1;
		}

	if ( flags.RST() )
		{
		endpoint->SetState(TCP_ENDPOINT_RESET);
		ConnectionReset();
		do_close = 1;
		}

	else if ( len > 0 )
		Weird("data_before_established");
	}

void TCP_Analyzer::UpdateEstablishedState(double t,
			TCP_Endpoint* endpoint, TCP_Endpoint* peer,
			uint32 base_seq, uint32 last_seq,
			int is_orig, TCP_Flags flags,
			int& do_close, int& gen_event)
	{
	if ( flags.SYN() )
		{
		if ( endpoint->state == TCP_ENDPOINT_PARTIAL &&
		     peer->state == TCP_ENDPOINT_INACTIVE && ! flags.ACK() )
			{
			Weird("SYN_after_partial");
			endpoint->SetState(TCP_ENDPOINT_SYN_SENT);
			}

		if ( endpoint->Size() > 0 )
			Weird("SYN_inside_connection");

		if ( base_seq != endpoint->StartSeq() )
			Weird("SYN_seq_jump");

		// Make a guess that somehow the connection didn't
		// get established, and this SYN will be the
		// one that actually sets it up.
		// ## endpoint->AckSeq() = endpoint->start_seq = base_seq;
		// ## endpoint->last_seq = last_seq;
		endpoint->InitStartSeq(base_seq);
		endpoint->InitAckSeq(base_seq);
		endpoint->InitLastSeq(last_seq);
		}

	if ( flags.FIN() && ! flags.RST() )	// ###
		{ // should check sequence/ack numbers here ###
		endpoint->SetState(TCP_ENDPOINT_CLOSED);

		if ( peer->state == TCP_ENDPOINT_RESET &&
		     peer->prev_state == TCP_ENDPOINT_CLOSED )
			// The peer sent a FIN followed by a RST.
			// Turn it back into CLOSED state, because
			// this was actually normal termination.
			peer->SetState(TCP_ENDPOINT_CLOSED);

		do_close = gen_event = 1;
		}

	if ( flags.RST() )
		{
		endpoint->SetState(TCP_ENDPOINT_RESET);
		do_close = 1;

		if ( peer->state != TCP_ENDPOINT_RESET ||
		     peer->prev_state != TCP_ENDPOINT_ESTABLISHED )
			ConnectionReset();
		}
	}

void TCP_Analyzer::UpdateClosedState(double t, TCP_Endpoint* endpoint,
				int delta_last, TCP_Flags flags, int& do_close)
	{
	if ( flags.SYN() )
		Weird("SYN_after_close");

	if ( flags.FIN() && delta_last > 0 )
		// Probably should also complain on FIN recision.
		// That requires an extra state variable to avoid
		// generating slews of weird's when a TCP gets
		// seriously confused (this from experience).
		Weird("FIN_advanced_last_seq");

	// Previously, our state was CLOSED, since we sent a FIN.
	// If our peer was also closed, then don't change our state
	// now on a RST, since this connection has already seen a FIN
	// exchange.
	if ( flags.RST() && endpoint->peer->state != TCP_ENDPOINT_CLOSED )
		{
		endpoint->SetState(TCP_ENDPOINT_RESET);

		if ( ! endpoint->did_close )
			// RST after FIN.
			do_close = 1;

		if ( connection_reset )
			ADD_ANALYZER_TIMER(&TCP_Analyzer::ResetTimer,
					t + tcp_reset_delay, 1,
					TIMER_TCP_RESET);
		}
	}

void TCP_Analyzer::UpdateResetState(int len, TCP_Flags flags)
	{
	if ( flags.SYN() )
		Weird("SYN_after_reset");
	if ( flags.FIN() )
		Weird("FIN_after_reset");

	if ( len > 0 && ! flags.RST() )
		Weird("data_after_reset");
	}

void TCP_Analyzer::UpdateStateMachine(double t,
			TCP_Endpoint* endpoint, TCP_Endpoint* peer,
			uint32 base_seq, uint32 ack_seq, uint32 last_seq,
			int len, int delta_last, int is_orig, TCP_Flags flags,
			int& do_close, int& gen_event)
	{
	do_close = 0;	// whether to report the connection as closed
	gen_event = 0;	// if so, whether to generate an event

	switch ( endpoint->state ) {

	case TCP_ENDPOINT_INACTIVE:
		UpdateInactiveState(t, endpoint, peer, base_seq, ack_seq,
					len, is_orig, flags,
					do_close, gen_event);
		break;

	case TCP_ENDPOINT_SYN_SENT:
	case TCP_ENDPOINT_SYN_ACK_SENT:
		UpdateSYN_SentState(t, endpoint, peer, base_seq, last_seq,
					len, is_orig, flags,
					do_close, gen_event);
		break;

	case TCP_ENDPOINT_ESTABLISHED:
	case TCP_ENDPOINT_PARTIAL:
		UpdateEstablishedState(t, endpoint, peer, base_seq, last_seq,
					is_orig, flags, do_close, gen_event);
		break;

	case TCP_ENDPOINT_CLOSED:
		UpdateClosedState(t, endpoint, delta_last, flags, do_close);
		break;

	case TCP_ENDPOINT_RESET:
		UpdateResetState(len, flags);
		break;
	}
	}

void TCP_Analyzer::GeneratePacketEvent(TCP_Endpoint* endpoint,
					TCP_Endpoint* peer,
					uint32 base_seq, uint32 ack_seq,
					const u_char* data, int len, int caplen,
					int is_orig, TCP_Flags flags)
	{
	char tcp_flags[256];
	int tcp_flag_len = 0;

	if ( flags.SYN() ) tcp_flags[tcp_flag_len++] = 'S';
	if ( flags.FIN() ) tcp_flags[tcp_flag_len++] = 'F';
	if ( flags.RST() ) tcp_flags[tcp_flag_len++] = 'R';
	if ( flags.ACK() ) tcp_flags[tcp_flag_len++] = 'A';
	if ( flags.PUSH() ) tcp_flags[tcp_flag_len++] = 'P';
	if ( flags.URG() ) tcp_flags[tcp_flag_len++] = 'U';

	tcp_flags[tcp_flag_len] = '\0';

	val_list* vl = new val_list();

	vl->append(BuildConnVal());
	vl->append(new Val(is_orig, TYPE_BOOL));
	vl->append(new StringVal(tcp_flags));
	vl->append(new Val(base_seq - endpoint->StartSeq(), TYPE_COUNT));
	vl->append(new Val(flags.ACK() ?
			ack_seq - peer->StartSeq() : 0, TYPE_COUNT));
	vl->append(new Val(len, TYPE_COUNT));

	// We need the min() here because Ethernet padding can lead to
	// caplen > len.
	vl->append(new StringVal(min(caplen, len), (const char*) data));

	ConnectionEvent(tcp_packet, vl);
	}

int TCP_Analyzer::DeliverData(double t, const u_char* data, int len, int caplen,
				const IP_Hdr* ip, const struct tcphdr* tp,
				TCP_Endpoint* endpoint, uint32 base_seq,
				int is_orig, TCP_Flags flags)
	{
	int data_seq = base_seq - endpoint->StartSeq();
	if ( flags.SYN() )
		++data_seq;	// skip over SYN octet

	int need_contents = endpoint->DataSent(t, data_seq,
					len, caplen, data, ip, tp);

	LOOP_OVER_GIVEN_CHILDREN(i, packet_children)
		(*i)->NextPacket(len, data, is_orig, data_seq, ip, caplen);

	return need_contents;
	}

void TCP_Analyzer::CheckRecording(int need_contents, TCP_Flags flags)
	{
	bool record_current_content = need_contents || Conn()->RecordContents();
	bool record_current_packet =
		Conn()->RecordPackets() ||
		flags.SYN() || flags.FIN() || flags.RST();

	Conn()->SetRecordCurrentContent(record_current_content);
	Conn()->SetRecordCurrentPacket(record_current_packet);
	}

void TCP_Analyzer::CheckPIA_FirstPacket(int is_orig, const IP_Hdr* ip)
	{
	if ( is_orig && ! (first_packet_seen & ORIG) )
		{
		PIA_TCP* pia = static_cast<PIA_TCP*>(Conn()->GetPrimaryPIA());
		if ( pia )
			pia->FirstPacket(is_orig, ip);
		first_packet_seen |= ORIG;
		}

	if ( ! is_orig && ! (first_packet_seen & RESP) )
		{
		PIA_TCP* pia = static_cast<PIA_TCP*>(Conn()->GetPrimaryPIA());
		if ( pia )
			pia->FirstPacket(is_orig, ip);
		first_packet_seen |= RESP;
		}
	}

void TCP_Analyzer::DeliverPacket(int len, const u_char* data, bool is_orig,
					int seq, const IP_Hdr* ip, int caplen)
	{
	TransportLayerAnalyzer::DeliverPacket(len, data, orig, seq, ip, caplen);

	const struct tcphdr* tp = ExtractTCP_Header(data, len, caplen);
	if ( ! tp )
		return;

	// We need the min() here because Ethernet frame padding can lead to
	// caplen > len.
	if ( packet_contents )
		PacketContents(data, min(len, caplen));

	TCP_Endpoint* endpoint = is_orig ? orig : resp;
	TCP_Endpoint* peer = endpoint->peer;

	if ( ! ValidateChecksum(tp, endpoint, len, caplen) )
		return;

	TCP_Flags flags(tp);

	uint32 base_seq = ntohl(tp->th_seq);
	uint32 ack_seq = ntohl(tp->th_ack);

	CheckFlagCombos(flags, endpoint, base_seq, len, ntohs(tp->th_dport));

	UpdateWindow(endpoint, ntohs(tp->th_win), base_seq, ack_seq, flags);

	double t = current_timestamp;

	if ( ! orig->did_close || ! resp->did_close )
		Conn()->SetLastTime(t);

	const uint32* orig_addr = Conn()->OrigAddr();
	const uint32* resp_addr = Conn()->RespAddr();

	uint32 tcp_hdr_len = data - (const u_char*) tp;

	int seq_len = len;	// length in terms of sequence space

	if ( ! ProcessFlags(t, ip, tp, tcp_hdr_len, len, seq_len,
				endpoint, peer, base_seq, ack_seq,
				orig_addr, is_orig, flags) )
		return;

	uint32 last_seq = base_seq + seq_len;

	if ( endpoint->state == TCP_ENDPOINT_INACTIVE )
		TransitionFromInactive(t, endpoint, base_seq, last_seq,
					flags.SYN());

	int delta_last = UpdateLastSeq(endpoint, last_seq, flags);

	endpoint->last_time = t;

	int do_close;
	int gen_event;
	UpdateStateMachine(t, endpoint, peer, base_seq, ack_seq, last_seq,
				len, delta_last, is_orig, flags,
				do_close, gen_event);

	if ( tcp_packet )
		GeneratePacketEvent(endpoint, peer, base_seq, ack_seq,
					data, len, caplen, is_orig, flags);

	if ( tcp_option && tcp_hdr_len > sizeof(*tp) &&
	     tcp_hdr_len <= uint32(caplen) )
		ParseTCPOptions(tp, TCPOptionEvent, this, is_orig, 0);

	if ( DEBUG_tcp_data_sent )
		{
		DEBUG_MSG("%.6f before DataSent: len=%d caplen=%d skip=%d\n",
			  network_time, len, caplen, Skipping());
		}

	int need_contents = 0;
	if ( len > 0 && (caplen >= len || packet_children.size()) &&
	     ! flags.RST() && ! Skipping() )
		need_contents = DeliverData(t, data, len, caplen, ip, tp,
						endpoint, base_seq,
						is_orig, flags);

	endpoint->CheckEOF();

	if ( do_close )
		{
		// We need to postpone doing this until after we process
		// DataSent, so we don't generate a connection_finished event
		// until after data perhaps included with the FIN is processed.
		ConnectionClosed(endpoint, peer, gen_event);
		}

	CheckRecording(need_contents, flags);

	if ( ! reassembling )
		ForwardPacket(len, data, is_orig,
				base_seq - endpoint->StartSeq(), ip, caplen);

	CheckPIA_FirstPacket(is_orig, ip);
	}

void TCP_Analyzer::DeliverStream(int len, const u_char* data, bool orig)
	{
	Analyzer::DeliverStream(len, data, orig);
	}

void TCP_Analyzer::Undelivered(int seq, int len, bool is_orig)
	{
	Analyzer::Undelivered(seq, len, orig);
	}

void TCP_Analyzer::FlipRoles()
	{
	Analyzer::FlipRoles();

	sessions->tcp_stats.FlipState(orig->state, resp->state);
	TCP_Endpoint* tmp_ep = resp;
	resp = orig;
	orig = tmp_ep;
	orig->is_orig = !orig->is_orig;
	resp->is_orig = !resp->is_orig;
	}

void TCP_Analyzer::UpdateEndpointVal(RecordVal* endp, int is_orig)
	{
	TCP_Endpoint* s = is_orig ? orig : resp;
	endp->Assign(0, new Val(s->Size(), TYPE_COUNT));
	endp->Assign(1, new Val(int(s->state), TYPE_COUNT));
	}

Val* TCP_Analyzer::BuildSYNPacketVal(int is_orig, const IP_Hdr* ip,
					const struct tcphdr* tcp)
	{
	int winscale = -1;
	int MSS = 0;
	int SACK = 0;

	// Parse TCP options.
	u_char* options = (u_char*) tcp + sizeof(struct tcphdr);
	u_char* opt_end = (u_char*) tcp + tcp->th_off * 4;

	while ( options < opt_end )
		{
		unsigned int opt = options[0];

		if ( opt == TCPOPT_EOL )
			// All done - could flag if more junk left over ....
			break;

		if ( opt == TCPOPT_NOP )
			{
			++options;
			continue;
			}

		if ( options + 1 >= opt_end )
			// We've run off the end, no room for the length.
			break;

		unsigned int opt_len = options[1];

		if ( options + opt_len > opt_end )
			// No room for rest of option.
			break;

		if ( opt_len == 0 )
			// Trashed length field.
			break;

		switch ( opt ) {
		case TCPOPT_SACK_PERMITTED:
			SACK = 1;
			break;

		case TCPOPT_MAXSEG:
			if ( opt_len < 4 )
				break;	// bad length

			MSS = (options[2] << 8) | options[3];
			break;

		case 3: // TCPOPT_WSCALE
			if ( opt_len < 3 )
				break;	// bad length

			winscale = options[2];
			break;

		default:	// just skip over
			break;
		}

		options += opt_len;
		}

	RecordVal* v = new RecordVal(SYN_packet);

	v->Assign(0, new Val(is_orig, TYPE_BOOL));
	v->Assign(1, new Val(int(ip->DF()), TYPE_BOOL));
	v->Assign(2, new Val(int(ip->TTL()), TYPE_INT));
	v->Assign(3, new Val((ip->TotalLen()), TYPE_INT));
	v->Assign(4, new Val(ntohs(tcp->th_win), TYPE_INT));
	v->Assign(5, new Val(winscale, TYPE_INT));
	v->Assign(6, new Val(MSS, TYPE_INT));
	v->Assign(7, new Val(SACK, TYPE_BOOL));

	return v;
	}

RecordVal* TCP_Analyzer::BuildOSVal(int is_orig, const IP_Hdr* ip,
			const struct tcphdr* tcp, uint32 tcp_hdr_len)
	{
	if ( ! is_orig )
		// Later we might use SYN-ACK fingerprinting here.
		return 0;

	// Passive OS fingerprinting wants to know a lot about IP and TCP
	// options: how many options there are, and in which order.
	int winscale = 0;
	int MSS = 0;
	int optcount = 0;
	uint32 quirks = 0;
	uint32 tstamp = 0;
	uint8 op[MAXOPT];

	if ( ip->HdrLen() > 20 )
		quirks |= QUIRK_IPOPT;

	if ( ip->IP_ID() == 0 )
		quirks |= QUIRK_ZEROID;

	if ( tcp->th_seq == 0 )
		quirks |= QUIRK_SEQ0;

	if ( tcp->th_seq == tcp->th_ack )
		quirks |= QUIRK_SEQEQ;

	if ( tcp->th_flags & ~(TH_SYN|TH_ACK|TH_RST|TH_ECE|TH_CWR) )
		quirks |= QUIRK_FLAGS;

	if ( ip->TotalLen() - ip->HdrLen() - tcp_hdr_len > 0 )
		quirks |= QUIRK_DATA;	// SYN with data

	if ( tcp->th_ack )
		quirks |= QUIRK_ACK;
	if ( tcp->th_urp )
		quirks |= QUIRK_URG;
	if ( tcp->th_x2 )
		quirks |= QUIRK_X2;

	// Parse TCP options.
	u_char* options = (u_char*) tcp + sizeof(struct tcphdr);
	u_char* opt_end = (u_char*) tcp + tcp_hdr_len;

	while ( options < opt_end )
		{
		unsigned int opt = options[0];

		if ( opt == TCPOPT_EOL )
			{
			op[optcount++] = TCPOPT_EOL;
			if ( ++options < opt_end )
				quirks |= QUIRK_PAST;

			// All done - could flag if more junk left over ....
			break;
			}

		if ( opt == TCPOPT_NOP )
			{
			op[optcount++] = TCPOPT_NOP;
			++options;
			continue;
			}

		if ( options + 1 >= opt_end )
			{
			// We've run off the end, no room for the length.
			quirks |= QUIRK_BROKEN;
			break;
			}

		unsigned int opt_len = options[1];

		if ( options + opt_len > opt_end )
			{
			// No room for rest of the options.
			quirks |= QUIRK_BROKEN;
			break;
			}

		if ( opt_len == 0 )
			// Trashed length field.
			break;

		switch ( opt ) {
		case TCPOPT_SACK_PERMITTED:
			// SACKOK LEN
			op[optcount] = TCPOPT_SACK_PERMITTED;
			break;

		case TCPOPT_MAXSEG:
			// MSS LEN D0 D1
			if ( opt_len < 4 )
				break;	// bad length

			op[optcount] = TCPOPT_MAXSEG;
			MSS = (options[2] << 8) | options[3];
			break;

		case TCPOPT_WINDOW:
			// WSCALE LEN D0
			if ( opt_len < 3 )
				break;	// bad length

			op[optcount] = TCPOPT_WINDOW;
			winscale = options[2];
			break;

		case TCPOPT_TIMESTAMP:
			// TSTAMP LEN T0 T1 T2 T3 A0 A1 A2 A3
			if ( opt_len < 10 )
				break;	// bad length

			op[optcount] = TCPOPT_TIMESTAMP;

			tstamp = ntohl(extract_uint32(options + 2));

			if ( extract_uint32(options + 6) )
				quirks |= QUIRK_T2;
			break;

		default:	// just skip over
			op[optcount]=opt;
			break;
		}

		if ( optcount < MAXOPT - 1 )
			++optcount;
		else
			quirks |= QUIRK_BROKEN;

		options += opt_len;
		}

	struct os_type os_from_print;
	int id = sessions->Get_OS_From_SYN(&os_from_print,
			uint16(ip->TotalLen()),
			uint8(ip->DF()), uint8(ip->TTL()),
			uint16(ntohs(tcp->th_win)),
			uint8(optcount), op,
			uint16(MSS), uint8(winscale),
			tstamp, quirks,
			uint8(tcp->th_flags & (TH_ECE|TH_CWR)));

	if ( sessions->CompareWithPreviousOSMatch(ip->SrcAddr4(), id) )
		{
		RecordVal* os = new RecordVal(OS_version);

		os->Assign(0, new StringVal(os_from_print.os));

		if ( os_from_print.desc )
			os->Assign(1, new StringVal(os_from_print.desc));
		else
			os->Assign(1, new StringVal(""));

		os->Assign(2, new Val(os_from_print.dist, TYPE_COUNT));
		os->Assign(3, new EnumVal(os_from_print.match, OS_version_inference));

		return os;
		}

	return 0;
	}

int TCP_Analyzer::ParseTCPOptions(const struct tcphdr* tcp,
					proc_tcp_option_t proc,
					TCP_Analyzer* analyzer,
					bool is_orig, void* cookie)
	{
	// Parse TCP options.
	const u_char* options = (const u_char*) tcp + sizeof(struct tcphdr);
	const u_char* opt_end = (const u_char*) tcp + tcp->th_off * 4;

	while ( options < opt_end )
		{
		unsigned int opt = options[0];

		unsigned int opt_len;

		if ( opt < 2 )
			opt_len = 1;

		else if ( options + 1 >= opt_end )
			// We've run off the end, no room for the length.
			return -1;

		else
			opt_len = options[1];

		if ( opt_len == 0 )
			return -1;	// trashed length field

		if ( options + opt_len > opt_end )
			// No room for rest of option.
			return -1;

		if ( (*proc)(opt, opt_len, options, analyzer, is_orig, cookie) == -1 )
			return -1;

		options += opt_len;

		if ( opt == TCPOPT_EOL )
			// All done - could flag if more junk left over ....
			break;
		}

	return 0;
	}

int TCP_Analyzer::TCPOptionEvent(unsigned int opt,
					unsigned int optlen,
					const u_char* /* option */,
					TCP_Analyzer* analyzer,
					bool is_orig, void* cookie)
	{
	if ( tcp_option )
		{
		val_list* vl = new val_list();

		vl->append(analyzer->BuildConnVal());
		vl->append(new Val(is_orig, TYPE_BOOL));
		vl->append(new Val(opt, TYPE_COUNT));
		vl->append(new Val(optlen, TYPE_COUNT));

		analyzer->ConnectionEvent(tcp_option, vl);
		}

	return 0;
	}

void TCP_Analyzer::AttemptTimer(double /* t */)
	{
	if ( ! is_active )
		return;

	if ( (orig->state == TCP_ENDPOINT_SYN_SENT ||
	      orig->state == TCP_ENDPOINT_SYN_ACK_SENT) &&
	     resp->state == TCP_ENDPOINT_INACTIVE )
		{
		Event(connection_attempt);
		is_active = 0;

		// All done with this connection.
		sessions->Remove(Conn());
		}
	}

void TCP_Analyzer::PartialCloseTimer(double /* t */)
	{
	if ( ! is_active )
		return;

	if ( orig->state != TCP_ENDPOINT_INACTIVE &&
	     resp->state != TCP_ENDPOINT_INACTIVE &&
	     (! orig->did_close || ! resp->did_close) )
		{
		if ( orig->state == TCP_ENDPOINT_RESET ||
		     resp->state == TCP_ENDPOINT_RESET )
			// Presumably the RST is what caused the partial
			// close.  Don't report it.
			return;

		Event(connection_partial_close);
		sessions->Remove(Conn());
		}
	}

void TCP_Analyzer::ExpireTimer(double t)
	{
	if ( ! is_active )
		return;

	if ( Conn()->LastTime() + tcp_connection_linger < t )
		{
		if ( orig->did_close || resp->did_close )
			{
			// No activity for tcp_connection_linger seconds, and
			// at least one side has closed.  See whether
			// connection has likely terminated.
			if ( (orig->did_close && resp->did_close) ||
			     (orig->state == TCP_ENDPOINT_RESET ||
			      resp->state == TCP_ENDPOINT_RESET) ||
			     (orig->state == TCP_ENDPOINT_INACTIVE ||
			      resp->state == TCP_ENDPOINT_INACTIVE) )
				{
				// Either both closed, or one RST,
				// or half-closed.

				// The Timer has Ref()'d us and won't Unref()
				// us until we return, so it's safe to have
				// the session remove and Unref() us here.
				Event(connection_timeout);
				is_active = 0;
				sessions->Remove(Conn());
				return;
				}
			}

		if ( resp->state == TCP_ENDPOINT_INACTIVE )
			{
			if ( (orig->state == TCP_ENDPOINT_SYN_SENT ||
			      orig->state == TCP_ENDPOINT_SYN_ACK_SENT) )
				{
				if ( ! connection_attempt )
					{
					// Time out the connection attempt,
					// since the AttemptTimer isn't going
					// to do it for us, and we don't want
					// to clog the data structures with
					// old, failed attempts.
					Event(connection_timeout);
					is_active = 0;
					sessions->Remove(Conn());
					return;
					}
				}

			else if ( orig->state == TCP_ENDPOINT_INACTIVE )
				{
				// Nothing ever happened on this connection.
				// This can occur when we see a trashed
				// packet - it's discarded by NextPacket
				// before setting up an attempt timer,
				// so we need to clean it up here.
				Event(connection_timeout);
				sessions->Remove(Conn());
				return;
				}
			}
		}

	// Connection still active, so reschedule timer.
	// ### if PQ_Element's were BroObj's, could just Ref the timer
	// and adjust its value here, instead of creating a new timer.
	ADD_ANALYZER_TIMER(&TCP_Analyzer::ExpireTimer, t + tcp_session_timer,
			0, TIMER_TCP_EXPIRE);
	}

void TCP_Analyzer::ResetTimer(double /* t */)
	{
	if ( ! is_active )
		return;

	if ( ! BothClosed() )
		ConnectionReset();

	sessions->Remove(Conn());
	}

void TCP_Analyzer::DeleteTimer(double /* t */)
	{
	sessions->Remove(Conn());
	}


// The following need to be consistent with bro.init.
#define CONTENTS_NONE 0
#define CONTENTS_ORIG 1
#define CONTENTS_RESP 2
#define CONTENTS_BOTH 3

void TCP_Analyzer::SetContentsFile(unsigned int direction, BroFile* f)
	{
	if ( direction == CONTENTS_NONE )
		{
		orig->SetContentsFile(0);
		resp->SetContentsFile(0);
		}

	else
		{
		if ( direction == CONTENTS_ORIG || direction == CONTENTS_BOTH )
			orig->SetContentsFile(f);
		if ( direction == CONTENTS_RESP || direction == CONTENTS_BOTH )
			resp->SetContentsFile(f);
		}
	}

BroFile* TCP_Analyzer::GetContentsFile(unsigned int direction) const
	{
	switch ( direction ) {
	case CONTENTS_NONE:
		return 0;

	case CONTENTS_ORIG:
		return orig->GetContentsFile();

	case CONTENTS_RESP:
		return resp->GetContentsFile();

	case CONTENTS_BOTH:
		if ( orig->GetContentsFile() != resp->GetContentsFile())
			// This is an "error".
			return 0;
		else
			return orig->GetContentsFile();

	default:
		break;
	}
	internal_error("inconsistency in TCP_Analyzer::GetContentsFile");
	return 0;
	}

void TCP_Analyzer::ConnectionClosed(TCP_Endpoint* endpoint, TCP_Endpoint* peer,
					int gen_event)
	{
	const analyzer_list& children(GetChildren());
	LOOP_OVER_CONST_CHILDREN(i)
		// Using this type of cast here is nasty (will crash if
		// we inadvertantly have a child analyzer that's not a
		// TCP_ApplicationAnalyzer), but we have to ...
		static_cast<TCP_ApplicationAnalyzer*>
			(*i)->ConnectionClosed(endpoint, peer, gen_event);

	if ( DataPending(endpoint) )
		{
		// Don't close out the connection yet, there's still data to
		// deliver.
		close_deferred = 1;
		if ( ! deferred_gen_event )
			deferred_gen_event = gen_event;
		return;
		}

	close_deferred = 0;

	if ( endpoint->did_close )
		return;	// nothing new to report

	endpoint->did_close = 1;

	int close_complete =
		endpoint->state == TCP_ENDPOINT_RESET ||
					peer->did_close ||
					peer->state == TCP_ENDPOINT_INACTIVE;

	if ( DEBUG_tcp_connection_close )
		{
		DEBUG_MSG("%.6f close_complete=%d tcp_close_delay=%f\n",
				network_time, close_complete, tcp_close_delay);
		}

	if ( close_complete )
		{
		if ( endpoint->prev_state != TCP_ENDPOINT_INACTIVE ||
		     peer->state != TCP_ENDPOINT_INACTIVE )
			{
			if ( deferred_gen_event )
				{
				gen_event = 1;
				deferred_gen_event = 0;	// clear flag
				}

			// We have something interesting to report.
			if ( gen_event )
				{
				if ( peer->state == TCP_ENDPOINT_INACTIVE )
					ConnectionFinished(1);
				else
					ConnectionFinished(0);
				}
			}

		CancelTimers();

		// Note, even if tcp_close_delay is zero, we can't
		// simply do:
		//
		//	sessions->Remove(this);
		//
		// here, because that would cause the object to be
		// deleted out from under us.
		if ( tcp_close_delay != 0.0 )
			ADD_ANALYZER_TIMER(&TCP_Analyzer::ConnDeleteTimer,
				Conn()->LastTime() + tcp_close_delay, 0,
				TIMER_CONN_DELETE);
		else
			ADD_ANALYZER_TIMER(&TCP_Analyzer::DeleteTimer, Conn()->LastTime(), 0,
					TIMER_TCP_DELETE);
		}

	else
		{ // We haven't yet seen a full close.
		if ( endpoint->prev_state == TCP_ENDPOINT_INACTIVE )
			{ // First time we've seen anything from this side.
			if ( connection_partial_close )
				ADD_ANALYZER_TIMER(&TCP_Analyzer::PartialCloseTimer,
					Conn()->LastTime() + tcp_partial_close_delay, 0,
					TIMER_TCP_PARTIAL_CLOSE );
			}

		else
			{
			// Create a timer to look for the other side closing,
			// too.
			ADD_ANALYZER_TIMER(&TCP_Analyzer::ExpireTimer,
					Conn()->LastTime() + tcp_session_timer, 0,
					TIMER_TCP_EXPIRE);
			}
		}
	}

void TCP_Analyzer::ConnectionFinished(int half_finished)
	{
	const analyzer_list& children(GetChildren());
	LOOP_OVER_CONST_CHILDREN(i)
		// Again, nasty - see TCP_Analyzer::ConnectionClosed.
		static_cast<TCP_ApplicationAnalyzer*>
			(*i)->ConnectionFinished(half_finished);

	if ( half_finished )
		Event(connection_half_finished);
	else
		Event(connection_finished);

	is_active = 0;
	}

void TCP_Analyzer::ConnectionReset()
	{
	Event(connection_reset);

	const analyzer_list& children(GetChildren());
	LOOP_OVER_CONST_CHILDREN(i)
		static_cast<TCP_ApplicationAnalyzer*>(*i)->ConnectionReset();

	is_active = 0;
	}

bool TCP_Analyzer::HadGap(bool is_orig) const
	{
	TCP_Endpoint* endp = is_orig ? orig : resp;
	return endp && endp->HadGap();
	}

int TCP_Analyzer::DataPending(TCP_Endpoint* closing_endp)
	{
	if ( Skipping() )
		return 0;

	return closing_endp->DataPending();
	}

void TCP_Analyzer::EndpointEOF(TCP_Reassembler* endp)
	{
	if ( connection_EOF )
		{
		val_list* vl = new val_list();
		vl->append(BuildConnVal());
		vl->append(new Val(endp->IsOrig(), TYPE_BOOL));
		ConnectionEvent(connection_EOF, vl);
		}

	const analyzer_list& children(GetChildren());
	LOOP_OVER_CONST_CHILDREN(i)
		static_cast<TCP_ApplicationAnalyzer*>(*i)->EndpointEOF(endp->IsOrig());

	if ( close_deferred )
		{
		if ( DataPending(endp->Endpoint()) )
			{
			if ( BothClosed() )
				Weird("pending_data_when_closed");

			// Defer further, until the other endpoint
			// EOF's, too.
			}

		ConnectionClosed(endp->Endpoint(), endp->Endpoint()->peer,
					deferred_gen_event);
		close_deferred = 0;
		}
	}

void TCP_Analyzer::PacketWithRST()
	{
	const analyzer_list& children(GetChildren());
	LOOP_OVER_CONST_CHILDREN(i)
		static_cast<TCP_ApplicationAnalyzer *>(*i)->PacketWithRST();
	}

bool TCP_Analyzer::IsReuse(double t, const u_char* pkt)
	{
	const struct tcphdr* tp = (const struct tcphdr*) pkt;

	if ( unsigned(tp->th_off) < sizeof(struct tcphdr) / 4 )
		// Bogus header, don't interpret further.
		return false;

	TCP_Endpoint* conn_orig = orig;

	// Reuse only occurs on initial SYN's, except for half connections
	// it can occur on SYN-acks.
	if ( ! (tp->th_flags & TH_SYN) )
		return false;

	if ( (tp->th_flags & TH_ACK) )
		{
		if ( orig->state != TCP_ENDPOINT_INACTIVE )
			// Not a half connection.
			return false;

		conn_orig = resp;
		}

	if ( ! IsClosed() )
		{
		uint32 base_seq = ntohl(tp->th_seq);
		if ( base_seq == conn_orig->StartSeq() )
			return false;

		if ( (tp->th_flags & TH_ACK) == 0 &&
		     conn_orig->state == TCP_ENDPOINT_SYN_ACK_SENT &&
		     resp->state == TCP_ENDPOINT_INACTIVE &&
		     base_seq == resp->StartSeq() )
			{
			// This is an initial SYN with the right sequence
			// number, and the state is consistent with the
			// SYN & the SYN-ACK being flipped (e.g., due to
			// reading from two interfaces w/ interrupt
			// coalescence).  Don't treat this as a reuse.
			// NextPacket() will flip set the connection
			// state correctly
			return false;
			}

		if ( conn_orig->state == TCP_ENDPOINT_SYN_SENT )
			Weird("SYN_seq_jump");
		else
			Weird("active_connection_reuse");
		}

	else if ( (orig->IsActive() || resp->IsActive()) &&
		  orig->state != TCP_ENDPOINT_RESET &&
		  resp->state != TCP_ENDPOINT_RESET )
		Weird("active_connection_reuse");

	else if ( t - Conn()->LastTime() < tcp_connection_linger &&
		  orig->state != TCP_ENDPOINT_RESET &&
		  resp->state != TCP_ENDPOINT_RESET )
		Weird("premature_connection_reuse");

	return true;
	}

void TCP_ApplicationAnalyzer::Init()
	{
	Analyzer::Init();

	if ( Parent()->GetTag() == AnalyzerTag::TCP )
		SetTCP(static_cast<TCP_Analyzer*>(Parent()));
	}

void TCP_ApplicationAnalyzer::ProtocolViolation(const char* reason,
						const char* data, int len)
	{
	TCP_Analyzer* tcp = TCP();

	if ( tcp &&
	     (tcp->IsPartial() || tcp->HadGap(false) || tcp->HadGap(true)) )
		// Filter out incomplete connections.  Parsing them is
		// too unreliable.
		return;

	Analyzer::ProtocolViolation(reason, data, len);
	}

void TCP_ApplicationAnalyzer::DeliverPacket(int len, const u_char* data,
						bool is_orig, int seq,
						const IP_Hdr* ip, int caplen)
	{
	Analyzer::DeliverPacket(len, data, is_orig, seq, ip, caplen);
	DBG_LOG(DBG_DPD, "TCP_ApplicationAnalyzer ignoring DeliverPacket(%d, %s, %d, %p, %d) [%s%s]",
			len, is_orig ? "T" : "F", seq, ip, caplen,
			fmt_bytes((const char*) data, min(40, len)), len > 40 ? "..." : "");
	}

void TCP_ApplicationAnalyzer::SetEnv(bool /* is_orig */, char* name, char* val)
	{
	delete [] name;
	delete [] val;
	}

void TCP_ApplicationAnalyzer::EndpointEOF(bool is_orig)
	{
	SupportAnalyzer* sa = is_orig ? orig_supporters : resp_supporters;
	for ( ; sa; sa = sa->Sibling() )
		static_cast<TCP_SupportAnalyzer*>(sa)->EndpointEOF(is_orig);
	}

void TCP_ApplicationAnalyzer::ConnectionClosed(TCP_Endpoint* endpoint,
					TCP_Endpoint* peer, int gen_event)
	{
	SupportAnalyzer* sa =
		endpoint->IsOrig() ? orig_supporters : resp_supporters;

	for ( ; sa; sa = sa->Sibling() )
		static_cast<TCP_SupportAnalyzer*>(sa)
			->ConnectionClosed(endpoint, peer, gen_event);
	}

void TCP_ApplicationAnalyzer::ConnectionFinished(int half_finished)
	{
	for ( SupportAnalyzer* sa = orig_supporters; sa; sa = sa->Sibling() )
		static_cast<TCP_SupportAnalyzer*>(sa)
			->ConnectionFinished(half_finished);

	for ( SupportAnalyzer* sa = resp_supporters; sa; sa = sa->Sibling() )
		static_cast<TCP_SupportAnalyzer*>(sa)
			->ConnectionFinished(half_finished);
	}

void TCP_ApplicationAnalyzer::ConnectionReset()
	{
	for ( SupportAnalyzer* sa = orig_supporters; sa; sa = sa->Sibling() )
		static_cast<TCP_SupportAnalyzer*>(sa)->ConnectionReset();

	for ( SupportAnalyzer* sa = resp_supporters; sa; sa = sa->Sibling() )
		static_cast<TCP_SupportAnalyzer*>(sa)->ConnectionReset();
	}

void TCP_ApplicationAnalyzer::PacketWithRST()
	{
	for ( SupportAnalyzer* sa = orig_supporters; sa; sa = sa->Sibling() )
		static_cast<TCP_SupportAnalyzer*>(sa)->PacketWithRST();

	for ( SupportAnalyzer* sa = resp_supporters; sa; sa = sa->Sibling() )
		static_cast<TCP_SupportAnalyzer*>(sa)->PacketWithRST();
	}

TCPStats_Endpoint::TCPStats_Endpoint(TCP_Endpoint* e)
	{
	endp = e;
	num_pkts = 0;
	num_rxmit = 0;
	num_rxmit_bytes = 0;
	num_in_order = 0;
	num_OO = 0;
	num_repl = 0;
	max_top_seq = 0;
	last_id = 0;
	endian_type = ENDIAN_UNKNOWN;
	}

int endian_flip(int n)
	{
	return ((n & 0xff) << 8) | ((n & 0xff00) >> 8);
	}

int TCPStats_Endpoint::DataSent(double /* t */, int seq, int len, int caplen,
			const u_char* /* data */,
			const IP_Hdr* ip, const struct tcphdr* /* tp */)
	{
	if ( ++num_pkts == 1 )
		{ // First packet.
		last_id = ntohs(ip->ID4());
		return 0;
		}

	int id = ntohs(ip->ID4());

	if ( id == last_id )
		{
		++num_repl;
		return 0;
		}

	short id_delta = id - last_id;
	short id_endian_delta = endian_flip(id) - endian_flip(last_id);

	int abs_id_delta = id_delta > 0 ? id_delta : -id_delta;
	int abs_id_endian_delta =
		id_endian_delta > 0 ? id_endian_delta : -id_endian_delta;

	int final_id_delta;

	if ( abs_id_delta < abs_id_endian_delta )
		{ // Consistent with big-endian.
		if ( endian_type == ENDIAN_UNKNOWN )
			endian_type = ENDIAN_BIG;
		else if ( endian_type == ENDIAN_BIG )
			;
		else
			endian_type = ENDIAN_CONFUSED;

		final_id_delta = id_delta;
		}
	else
		{ // Consistent with little-endian.
		if ( endian_type == ENDIAN_UNKNOWN )
			endian_type = ENDIAN_LITTLE;
		else if ( endian_type == ENDIAN_LITTLE )
			;
		else
			endian_type = ENDIAN_CONFUSED;

		final_id_delta = id_endian_delta;
		}

	if ( final_id_delta < 0 && final_id_delta > -256 )
		{
		++num_OO;
		return 0;
		}

	last_id = id;

	++num_in_order;

	int top_seq = seq + len;

	int data_in_flight = endp->LastSeq() - endp->AckSeq();
	if ( data_in_flight < 0 )
		data_in_flight = 0;

	int seq_delta = top_seq - max_top_seq;
	if ( seq_delta <= 0 )
		{
		if ( ! BifConst::ignore_keep_alive_rexmit || len > 1 || data_in_flight > 0 )
			{
			++num_rxmit;
			num_rxmit_bytes += len;
			}

		DEBUG_MSG("%.6f rexmit %d + %d <= %d data_in_flight = %d\n",
		 	network_time, seq, len, max_top_seq, data_in_flight);

		if ( tcp_rexmit )
			{
			val_list* vl = new val_list();
			vl->append(endp->TCP()->BuildConnVal());
			vl->append(new Val(endp->IsOrig(), TYPE_BOOL));
			vl->append(new Val(seq, TYPE_COUNT));
			vl->append(new Val(len, TYPE_COUNT));
			vl->append(new Val(data_in_flight, TYPE_COUNT));
			vl->append(new Val(endp->peer->window, TYPE_COUNT));

			endp->TCP()->ConnectionEvent(tcp_rexmit, vl);
			}
		}
	else
		max_top_seq = top_seq;

	return 0;
	}

RecordVal* TCPStats_Endpoint::BuildStats()
	{
	RecordVal* stats = new RecordVal(endpoint_stats);

	stats->Assign(0, new Val(num_pkts,TYPE_COUNT));
	stats->Assign(1, new Val(num_rxmit,TYPE_COUNT));
	stats->Assign(2, new Val(num_rxmit_bytes,TYPE_COUNT));
	stats->Assign(3, new Val(num_in_order,TYPE_COUNT));
	stats->Assign(4, new Val(num_OO,TYPE_COUNT));
	stats->Assign(5, new Val(num_repl,TYPE_COUNT));
	stats->Assign(6, new Val(endian_type,TYPE_COUNT));

	return stats;
	}

TCPStats_Analyzer::TCPStats_Analyzer(Connection* c)
: TCP_ApplicationAnalyzer(AnalyzerTag::TCPStats, c)
	{
	}

TCPStats_Analyzer::~TCPStats_Analyzer()
	{
	delete orig_stats;
	delete resp_stats;
	}

void TCPStats_Analyzer::Init()
	{
	TCP_ApplicationAnalyzer::Init();

	orig_stats = new TCPStats_Endpoint(TCP()->Orig());
	resp_stats = new TCPStats_Endpoint(TCP()->Resp());
	}

void TCPStats_Analyzer::Done()
	{
	TCP_ApplicationAnalyzer::Done();

	val_list* vl = new val_list;
	vl->append(BuildConnVal());
	vl->append(orig_stats->BuildStats());
	vl->append(resp_stats->BuildStats());
	ConnectionEvent(conn_stats, vl);
	}

void TCPStats_Analyzer::DeliverPacket(int len, const u_char* data, bool is_orig, int seq, const IP_Hdr* ip, int caplen)
	{
	TCP_ApplicationAnalyzer::DeliverPacket(len, data, is_orig, seq, ip, caplen);

	if ( is_orig )
		orig_stats->DataSent(network_time, seq, len, caplen, data, ip, 0);
	else
		resp_stats->DataSent(network_time, seq, len, caplen, data, ip, 0);
	}<|MERGE_RESOLUTION|>--- conflicted
+++ resolved
@@ -10,6 +10,8 @@
 #include "OSFinger.h"
 #include "Event.h"
 
+#include <algorithm>
+
 namespace { // local namespace
 	const bool DEBUG_tcp_data_sent = false;
 	const bool DEBUG_tcp_connection_close = false;
@@ -52,19 +54,6 @@
 
 	orig->SetPeer(resp);
 	resp->SetPeer(orig);
-<<<<<<< HEAD
-
-	if ( BifConst::dump_selected_source_packets )
-		{
-		if ( source_pkt_dump )
-			src_pkt_writer =
-				new TCP_SourcePacketWriter(this, source_pkt_dump);
-		else if ( transformed_pkt_dump )
-			src_pkt_writer =
-				new TCP_SourcePacketWriter(this, transformed_pkt_dump);
-		}
-=======
->>>>>>> cde60768
 	}
 
 TCP_Analyzer::~TCP_Analyzer()
@@ -81,15 +70,6 @@
 	Analyzer::Init();
 	LOOP_OVER_GIVEN_CHILDREN(i, packet_children)
 		(*i)->Init();
-<<<<<<< HEAD
-
-	// Can't put this in construction because RewritingTrace() is virtual.
-	if ( transformed_pkt_dump && Conn()->RewritingTrace() )
-		SetTraceRewriter(new TCP_Rewriter(this, transformed_pkt_dump,
-						transformed_pkt_dump_MTU,
-						BifConst::requires_trace_commitment));
-=======
->>>>>>> cde60768
 	}
 
 void TCP_Analyzer::Done()
