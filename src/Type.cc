// See the file "COPYING" in the main distribution directory for copyright.

#include "zeek-config.h"

#include "Type.h"
#include "Attr.h"
#include "Desc.h"
#include "Expr.h"
#include "Scope.h"
#include "Val.h"
#include "Var.h"
#include "Reporter.h"
#include "zeekygen/Manager.h"
#include "zeekygen/IdentifierInfo.h"
#include "zeekygen/ScriptInfo.h"
#include "zeekygen/utils.h"
#include "module_util.h"

#include <string>
#include <list>
#include <map>

using namespace std;

namespace zeek {

Type::TypeAliasMap Type::type_aliases;

// Note: This function must be thread-safe.
const char* type_name(zeek::TypeTag t)
	{
	static constexpr const char* type_names[int(NUM_TYPES)] = {
		"void",      // 0
		"bool",      // 1
		"int",       // 2
		"count",     // 3
		"counter",   // 4
		"double",    // 5
		"time",      // 6
		"interval",  // 7
		"string",    // 8
		"pattern",   // 9
		"enum",      // 10
		"timer",     // 11
		"port",      // 12
		"addr",      // 13
		"subnet",    // 14
		"any",       // 15
		"table",     // 16
		"union",     // 17
		"record",    // 18
		"types",     // 19
		"func",      // 20
		"file",      // 21
		"vector",    // 22
		"opaque",    // 23
		"type",      // 24
		"error",     // 25
	};

	if ( int(t) >= NUM_TYPES )
		return "type_name(): not a type tag";

	return type_names[int(t)];
	}

Type::Type(zeek::TypeTag t, bool arg_base_type)
	: tag(t), internal_tag(to_internal_type_tag(tag)),
	  is_network_order(zeek::is_network_order(t)),
	  base_type(arg_base_type)
	{
	}

#define CHECK_TYPE_TAG(tag_type, func_name) \
	CHECK_TAG(tag, tag_type, func_name, type_name)

const TypeList* Type::AsTypeList() const
	{
	CHECK_TYPE_TAG(TYPE_LIST, "Type::AsTypeList");
	return (const TypeList*) this;
	}

TypeList* Type::AsTypeList()
	{
	CHECK_TYPE_TAG(TYPE_LIST, "Type::AsTypeList");
	return (TypeList*) this;
	}

const TableType* Type::AsTableType() const
	{
	CHECK_TYPE_TAG(TYPE_TABLE, "Type::AsTableType");
	return (const TableType*) this;
	}

TableType* Type::AsTableType()
	{
	CHECK_TYPE_TAG(TYPE_TABLE, "Type::AsTableType");
	return (TableType*) this;
	}

const SetType* Type::AsSetType() const
	{
	if ( ! IsSet() )
		BadTag("Type::AsSetType", type_name(tag));
	return (const SetType*) this;
	}

SetType* Type::AsSetType()
	{
	if ( ! IsSet() )
		BadTag("Type::AsSetType", type_name(tag));
	return (SetType*) this;
	}

const RecordType* Type::AsRecordType() const
	{
	CHECK_TYPE_TAG(TYPE_RECORD, "Type::AsRecordType");
	return (const RecordType*) this;
	}

RecordType* Type::AsRecordType()
	{
	CHECK_TYPE_TAG(TYPE_RECORD, "Type::AsRecordType");
	return (RecordType*) this;
	}

const SubNetType* Type::AsSubNetType() const
	{
	CHECK_TYPE_TAG(TYPE_SUBNET, "Type::AsSubNetType");
	return (const SubNetType*) this;
	}

SubNetType* Type::AsSubNetType()
	{
	CHECK_TYPE_TAG(TYPE_SUBNET, "Type::AsSubNetType");
	return (SubNetType*) this;
	}

const FuncType* Type::AsFuncType() const
	{
	CHECK_TYPE_TAG(TYPE_FUNC, "Type::AsFuncType");
	return (const FuncType*) this;
	}

FuncType* Type::AsFuncType()
	{
	CHECK_TYPE_TAG(TYPE_FUNC, "Type::AsFuncType");
	return (FuncType*) this;
	}

const EnumType* Type::AsEnumType() const
	{
	CHECK_TYPE_TAG(TYPE_ENUM, "Type::AsEnumType");
	return (const EnumType*) this;
	}

EnumType* Type::AsEnumType()
	{
	CHECK_TYPE_TAG(TYPE_ENUM, "Type::AsEnumType");
	return (EnumType*) this;
	}

const VectorType* Type::AsVectorType() const
	{
	CHECK_TYPE_TAG(TYPE_VECTOR, "Type::AsVectorType");
	return (const VectorType*) this;
	}

VectorType* Type::AsVectorType()
	{
	CHECK_TYPE_TAG(TYPE_VECTOR, "Type::AsVectorType");
	return (VectorType*) this;
	}

const OpaqueType* Type::AsOpaqueType() const
	{
	CHECK_TYPE_TAG(TYPE_OPAQUE, "Type::AsOpaqueType");
	return (const OpaqueType*) this;
	}

OpaqueType* Type::AsOpaqueType()
	{
	CHECK_TYPE_TAG(TYPE_OPAQUE, "Type::AsOpaqueType");
	return (OpaqueType*) this;
	}

const TypeType* Type::AsTypeType() const
	{
	CHECK_TYPE_TAG(TYPE_TYPE, "Type::AsTypeType");
	return (const TypeType*) this;
	}

TypeType* Type::AsTypeType()
	{
	CHECK_TYPE_TAG(TYPE_TYPE, "Type::AsTypeType");
	return (TypeType*) this;
	}

TypePtr Type::ShallowClone()
	{
	switch ( tag ) {
		case TYPE_VOID:
		case TYPE_BOOL:
		case TYPE_INT:
		case TYPE_COUNT:
		case TYPE_DOUBLE:
		case TYPE_TIME:
		case TYPE_INTERVAL:
		case TYPE_STRING:
		case TYPE_PATTERN:
		case TYPE_TIMER:
		case TYPE_PORT:
		case TYPE_ADDR:
		case TYPE_SUBNET:
		case TYPE_ANY:
			return zeek::make_intrusive<Type>(tag, base_type);

		default:
			zeek::reporter->InternalError("cloning illegal base Type");
	}
	return nullptr;
	}

int Type::MatchesIndex(zeek::detail::ListExpr* const index) const
	{
	if ( Tag() == TYPE_STRING )
		{
		if ( index->Exprs().length() != 1 && index->Exprs().length() != 2 )
			return DOES_NOT_MATCH_INDEX;

		if ( check_and_promote_exprs_to_type(index, zeek::base_type(zeek::TYPE_INT).get()) )
			return MATCHES_INDEX_SCALAR;
		}

	return DOES_NOT_MATCH_INDEX;
	}

const TypePtr& Type::Yield() const
	{
	return Type::nil;
	}

bool Type::HasField(const char* /* field */) const
	{
	return false;
	}

Type* Type::FieldType(const char* /* field */) const
	{
	return nullptr;
	}

void Type::Describe(ODesc* d) const
	{
	if ( d->IsBinary() )
		d->Add(int(Tag()));
	else
		{
		TypeTag t = Tag();
		if ( IsSet() )
			d->Add("set");
		else
			d->Add(type_name(t));
		}
	}

void Type::DescribeReST(ODesc* d, bool roles_only) const
	{
	d->Add(fmt(":zeek:type:`%s`", type_name(Tag())));
	}

void Type::SetError()
	{
	tag = TYPE_ERROR;
	}

unsigned int Type::MemoryAllocation() const
	{
	return padded_sizeof(*this);
	}

bool TypeList::AllMatch(const Type* t, bool is_init) const
	{
	for ( const auto& type : types )
		if ( ! same_type(type, t, is_init) )
			return false;
	return true;
	}

void TypeList::Append(TypePtr t)
	{
	if ( pure_type && ! same_type(t, pure_type) )
		zeek::reporter->InternalError("pure type-list violation");

	types_list.push_back(t.get());
	types.emplace_back(std::move(t));
	}

void TypeList::AppendEvenIfNotPure(TypePtr t)
	{
	if ( pure_type && ! same_type(t, pure_type) )
		pure_type = nullptr;

	types_list.push_back(t.get());
	types.emplace_back(std::move(t));
	}

void TypeList::Describe(ODesc* d) const
	{
	if ( d->IsReadable() )
		d->AddSP("list of");
	else
		{
		d->Add(int(Tag()));
		d->Add(IsPure());
		if ( IsPure() )
			pure_type->Describe(d);
		d->Add(static_cast<uint64_t>(types.size()));
		}

	if ( IsPure() )
		pure_type->Describe(d);
	else
		{
		for ( size_t i = 0; i < types.size(); ++i )
			{
			if ( i > 0 && ! d->IsBinary() )
				d->Add(",");

			types[i]->Describe(d);
			}
		}
	}

unsigned int TypeList::MemoryAllocation() const
	{
	unsigned int size = 0;

	for ( const auto& t : types )
		size += t->MemoryAllocation();

	size += pad_size(types.capacity() * sizeof(decltype(types)::value_type));

	return Type::MemoryAllocation()
		+ padded_sizeof(*this) - padded_sizeof(Type)
		+ size;
	}

int IndexType::MatchesIndex(zeek::detail::ListExpr* const index) const
	{
	// If we have a type indexed by subnets, addresses are ok.
	const auto& types = indices->GetTypes();
	const expr_list& exprs = index->Exprs();

	if ( types.size() == 1 && types[0]->Tag() == TYPE_SUBNET &&
	     exprs.length() == 1 && exprs[0]->GetType()->Tag() == TYPE_ADDR )
		return MATCHES_INDEX_SCALAR;

	return check_and_promote_exprs(index, GetIndices().get()) ?
			MATCHES_INDEX_SCALAR : DOES_NOT_MATCH_INDEX;
	}

void IndexType::Describe(ODesc* d) const
	{
	Type::Describe(d);
	if ( ! d->IsBinary() )
		d->Add("[");

	const auto& its = GetIndexTypes();

	for ( auto i = 0u; i < its.size(); ++i )
		{
		if ( ! d->IsBinary() && i > 0 )
			d->Add(",");
		its[i]->Describe(d);
		}
	if ( ! d->IsBinary() )
		d->Add("]");

	if ( yield_type )
		{
		if ( ! d->IsBinary() )
			d->Add(" of ");
		yield_type->Describe(d);
		}
	}

void IndexType::DescribeReST(ODesc* d, bool roles_only) const
	{
	d->Add(":zeek:type:`");

	if ( IsSet() )
		d->Add("set");
	else
		d->Add(type_name(Tag()));

	d->Add("` ");
	d->Add("[");

	const auto& its = GetIndexTypes();

	for ( auto i = 0u; i < its.size(); ++i )
		{
		if ( i > 0 )
			d->Add(", ");

		const auto& t = its[i];

		if ( ! t->GetName().empty() )
			{
			d->Add(":zeek:type:`");
			d->Add(t->GetName());
			d->Add("`");
			}
		else
			t->DescribeReST(d, roles_only);
		}

	d->Add("]");

	if ( yield_type )
		{
		d->Add(" of ");

		if ( ! yield_type->GetName().empty() )
			{
			d->Add(":zeek:type:`");
			d->Add(yield_type->GetName());
			d->Add("`");
			}
		else
			yield_type->DescribeReST(d, roles_only);
		}
	}

bool IndexType::IsSubNetIndex() const
	{
	const auto& types = indices->GetTypes();
	if ( types.size() == 1 && types[0]->Tag() == TYPE_SUBNET )
		return true;
	return false;
	}

TableType::TableType(TypeListPtr ind, TypePtr yield)
	: IndexType(TYPE_TABLE, std::move(ind), std::move(yield))
	{
	if ( ! indices )
		return;

	const auto& tl = indices->GetTypes();

	for ( const auto& tli : tl )
		{
		InternalTypeTag t = tli->InternalType();

		if ( t == TYPE_INTERNAL_ERROR )
			break;

		// Allow functions, since they can be compared
		// for Func* pointer equality.
		if ( t == TYPE_INTERNAL_OTHER && tli->Tag() != TYPE_FUNC &&
		     tli->Tag() != TYPE_RECORD && tli->Tag() != TYPE_PATTERN )
			{
			tli->Error("bad index type");
			SetError();
			break;
			}
		}
	}

TypePtr TableType::ShallowClone()
	{
	return zeek::make_intrusive<TableType>(indices, yield_type);
	}

bool TableType::IsUnspecifiedTable() const
	{
	// Unspecified types have an empty list of indices.
	return indices->GetTypes().empty();
	}

SetType::SetType(TypeListPtr ind, zeek::detail::ListExprPtr arg_elements)
	: TableType(std::move(ind), nullptr), elements(std::move(arg_elements))
	{
	if ( elements )
		{
		if ( indices )
			{ // We already have a type.
			if ( ! check_and_promote_exprs(elements.get(), indices.get()) )
				SetError();
			}
		else
			{
			TypeList* tl_type = elements->GetType()->AsTypeList();
			const auto& tl = tl_type->GetTypes();

			if ( tl.size() < 1 )
				{
				Error("no type given for set");
				SetError();
				}

			else if ( tl.size() == 1 )
				{
				TypePtr ft{zeek::NewRef{}, flatten_type(tl[0].get())};
				indices = zeek::make_intrusive<TypeList>(ft);
				indices->Append(std::move(ft));
				}

			else
				{
				auto t = merge_types(tl[0], tl[1]);

				for ( size_t i = 2; t && i < tl.size(); ++i )
					t = merge_types(t, tl[i]);

				if ( ! t )
					{
					Error("bad set type");
					return;
					}

				indices = zeek::make_intrusive<TypeList>(t);
				indices->Append(std::move(t));
				}
			}
		}
	}

TypePtr SetType::ShallowClone()
	{
	return zeek::make_intrusive<SetType>(indices, elements);
	}

SetType::~SetType() = default;

FuncType::FuncType(RecordTypePtr arg_args,
                   TypePtr arg_yield, FunctionFlavor arg_flavor)
	: Type(TYPE_FUNC), args(std::move(arg_args)),
	  arg_types(zeek::make_intrusive<TypeList>()), yield(std::move(arg_yield))
	{
	flavor = arg_flavor;

	bool has_default_arg = false;
	std::map<int, int> offsets;

	for ( int i = 0; i < args->NumFields(); ++i )
		{
		const TypeDecl* td = args->FieldDecl(i);

		if ( td->attrs && td->attrs->Find(zeek::detail::ATTR_DEFAULT) )
			has_default_arg = true;

		else if ( has_default_arg )
			{
			const char* err_str = fmt("required parameter '%s' must precede "
			                          "default parameters", td->id);
			args->Error(err_str);
			}

		arg_types->Append(args->GetFieldType(i));
		offsets[i] = i;
		}

	prototypes.emplace_back(Prototype{false, "", args, std::move(offsets)});
	}

TypePtr FuncType::ShallowClone()
	{
	auto f = zeek::make_intrusive<FuncType>();
	f->args = args;
	f->arg_types = arg_types;
	f->yield = yield;
	f->flavor = flavor;
	f->prototypes = prototypes;
	return f;
	}

string FuncType::FlavorString() const
	{
	switch ( flavor ) {

	case FUNC_FLAVOR_FUNCTION:
		return "function";

	case FUNC_FLAVOR_EVENT:
		return "event";

	case FUNC_FLAVOR_HOOK:
		return "hook";

	default:
		zeek::reporter->InternalError("Invalid function flavor");
		return "invalid_func_flavor";
	}
	}

FuncType::~FuncType() = default;

int FuncType::MatchesIndex(zeek::detail::ListExpr* const index) const
	{
	return check_and_promote_args(index, args.get()) ?
			MATCHES_INDEX_SCALAR : DOES_NOT_MATCH_INDEX;
	}

bool FuncType::CheckArgs(const type_list* args, bool is_init) const
	{
	std::vector<TypePtr> as;
	as.reserve(args->length());

	for ( auto a : *args )
		as.emplace_back(zeek::NewRef{}, a);

	return CheckArgs(as, is_init);
	}

bool FuncType::CheckArgs(const std::vector<TypePtr>& args,
                         bool is_init) const
	{
	const auto& my_args = arg_types->GetTypes();

	if ( my_args.size() != args.size() )
		{
		Warn(fmt("Wrong number of arguments for function. Expected %zu, got %zu.",
		         args.size(), my_args.size()));
		return false;
		}

	bool success = true;

	for ( size_t i = 0; i < my_args.size(); ++i )
		if ( ! same_type(args[i], my_args[i], is_init) )
			{
			Warn(fmt("Type mismatch in function argument #%zu. Expected %s, got %s.",
				i, type_name(args[i]->Tag()), type_name(my_args[i]->Tag())));
			success = false;
			}

	return success;
	}

void FuncType::Describe(ODesc* d) const
	{
	if ( d->IsReadable() )
		{
		d->Add(FlavorString());
		d->Add("(");
		args->DescribeFields(d);
		d->Add(")");

		if ( yield )
			{
			d->AddSP(" :");
			yield->Describe(d);
			}
		}
	else
		{
		d->Add(int(Tag()));
		d->Add(flavor);
		d->Add(yield != nullptr);
		args->DescribeFields(d);
		if ( yield )
			yield->Describe(d);
		}
	}

void FuncType::DescribeReST(ODesc* d, bool roles_only) const
	{
	d->Add(":zeek:type:`");
	d->Add(FlavorString());
	d->Add("`");
	d->Add(" (");
	args->DescribeFieldsReST(d, true);
	d->Add(")");

	if ( yield )
		{
		d->AddSP(" :");

		if ( ! yield->GetName().empty() )
			{
			d->Add(":zeek:type:`");
			d->Add(yield->GetName());
			d->Add("`");
			}
		else
			yield->DescribeReST(d, roles_only);
		}
	}

void FuncType::AddPrototype(Prototype p)
	{
	prototypes.emplace_back(std::move(p));
	}

std::optional<FuncType::Prototype> FuncType::FindPrototype(const RecordType& args) const
	{
	for ( auto i = 0u; i < prototypes.size(); ++i )
		{
		const auto& p = prototypes[i];

		if ( args.NumFields() != p.args->NumFields() )
			continue;

		if ( args.NumFields() == 0 )
			{
			if ( p.args->NumFields() == 0 )
				return p;

			continue;
			}

		bool matched = true;

		for ( auto i = 0; i < args.NumFields(); ++i )
			{
			const auto& ptype = p.args->GetFieldType(i);
			const auto& desired_type = args.GetFieldType(i);

			if ( ! same_type(ptype, desired_type) ||
			     ! streq(args.FieldName(i), p.args->FieldName(i)) )
				{
				matched = false;
				break;
				}
			}

		if ( matched )
			return p;
		}

	return {};
	}

TypeDecl::TypeDecl(const char* i, TypePtr t, zeek::detail::AttributesPtr arg_attrs)
	: type(std::move(t)),
	  attrs(std::move(arg_attrs)),
	  id(i)
	{}

TypeDecl::TypeDecl(const TypeDecl& other)
	{
	type = other.type;
	attrs = other.attrs;

	id = copy_string(other.id);
	}

TypeDecl::~TypeDecl()
	{
	delete [] id;
	}

void TypeDecl::DescribeReST(ODesc* d, bool roles_only) const
	{
	d->Add(id);
	d->Add(": ");

	if ( ! type->GetName().empty() )
		{
		d->Add(":zeek:type:`");
		d->Add(type->GetName());
		d->Add("`");
		}
	else
		type->DescribeReST(d, roles_only);

	if ( attrs )
		{
		d->SP();
		attrs->DescribeReST(d);
		}
	}

RecordType::RecordType(type_decl_list* arg_types) : Type(TYPE_RECORD)
	{
	types = arg_types;
	num_fields = types ? types->length() : 0;
	}

// in this case the clone is actually not so shallow, since
// it gets modified by everyone.
TypePtr RecordType::ShallowClone()
	{
	auto pass = new type_decl_list();
	for ( const auto& type : *types )
		pass->push_back(new TypeDecl(*type));
	return zeek::make_intrusive<RecordType>(pass);
	}

RecordType::~RecordType()
	{
	if ( types )
		{
		for ( auto type : *types )
			delete type;

		delete types;
		}
	}

bool RecordType::HasField(const char* field) const
	{
	return FieldOffset(field) >= 0;
	}

ValPtr RecordType::FieldDefault(int field) const
	{
	const TypeDecl* td = FieldDecl(field);

	if ( ! td->attrs )
		return nullptr;

	const auto& def_attr = td->attrs->Find(zeek::detail::ATTR_DEFAULT);
	return def_attr ? def_attr->GetExpr()->Eval(nullptr) : nullptr;
	}

int RecordType::FieldOffset(const char* field) const
	{
	loop_over_list(*types, i)
		{
		TypeDecl* td = (*types)[i];
		if ( streq(td->id, field) )
			return i;
		}

	return -1;
	}

const char* RecordType::FieldName(int field) const
	{
	return FieldDecl(field)->id;
	}

const TypeDecl* RecordType::FieldDecl(int field) const
	{
	return (*types)[field];
	}

TypeDecl* RecordType::FieldDecl(int field)
	{
	return (*types)[field];
	}

void RecordType::Describe(ODesc* d) const
	{
	d->PushType(this);

	if ( d->IsReadable() )
		{
		if ( d->IsShort() && GetName().size() )
			d->Add(GetName());

		else
			{
			d->AddSP("record {");
			DescribeFields(d);
			d->SP();
			d->Add("}");
			}
		}

	else
		{
		d->Add(int(Tag()));
		DescribeFields(d);
		}

	d->PopType(this);
	}

void RecordType::DescribeReST(ODesc* d, bool roles_only) const
	{
	d->PushType(this);
	d->Add(":zeek:type:`record`");

	if ( num_fields == 0 )
		return;

	d->NL();
	DescribeFieldsReST(d, false);
	d->PopType(this);
	}

static string container_type_name(const Type* ft)
	{
	string s;
	if ( ft->Tag() == TYPE_RECORD )
		s = "record " + ft->GetName();
	else if ( ft->Tag() == TYPE_VECTOR )
		s = "vector of " + container_type_name(ft->Yield().get());
	else if ( ft->Tag() == TYPE_TABLE )
		{
		if ( ft->IsSet() )
			s = "set[";
		else
			s = "table[";

		const auto& tl = ((const IndexType*) ft)->GetIndexTypes();

		for ( auto i = 0u; i < tl.size(); ++i )
			{
			if ( i > 0 )
				s += ",";
			s += container_type_name(tl[i].get());
			}
		s += "]";
		if ( ft->Yield() )
			{
			s += " of ";
			s += container_type_name(ft->Yield().get());
			}
		}
	else
		s = type_name(ft->Tag());
	return s;
	}

TableValPtr RecordType::GetRecordFieldsVal(const RecordVal* rv) const
	{
	static auto record_field = zeek::id::find_type<RecordType>("record_field");
	static auto record_field_table = zeek::id::find_type<TableType>("record_field_table");
	auto rval = zeek::make_intrusive<zeek::TableVal>(record_field_table);

	for ( int i = 0; i < NumFields(); ++i )
		{
		const auto& ft = GetFieldType(i);
		const TypeDecl* fd = FieldDecl(i);
		ValPtr fv;

		if ( rv )
			fv = rv->GetField(i);

		bool logged = (fd->attrs && fd->GetAttr(zeek::detail::ATTR_LOG) != nullptr);

		auto nr = zeek::make_intrusive<zeek::RecordVal>(record_field);

		string s = container_type_name(ft.get());
		nr->Assign(0, zeek::make_intrusive<zeek::StringVal>(s));
		nr->Assign(1, zeek::val_mgr->Bool(logged));
		nr->Assign(2, std::move(fv));
		nr->Assign(3, FieldDefault(i));
		auto field_name = zeek::make_intrusive<zeek::StringVal>(FieldName(i));
		rval->Assign(std::move(field_name), std::move(nr));
		}

	return rval;
	}

const char* RecordType::AddFields(const type_decl_list& others,
                                  bool add_log_attr)
	{
	assert(types);

	bool log = false;

	for ( const auto& td : others )
		{
		if ( ! td->GetAttr(zeek::detail::ATTR_DEFAULT) && ! td->GetAttr(zeek::detail::ATTR_OPTIONAL) )
			return "extension field must be &optional or have &default";
		}

	TableVal::SaveParseTimeTableState(this);

	for ( const auto& td : others )
		{
		if ( add_log_attr )
			{
			if ( ! td->attrs )
				td->attrs = zeek::make_intrusive<zeek::detail::Attributes>(td->type, true, false);

			td->attrs->AddAttr(zeek::make_intrusive<zeek::detail::Attr>(zeek::detail::ATTR_LOG));
			}

		types->push_back(td);
		}

	num_fields = types->length();
	RecordVal::ResizeParseTimeRecords(this);
	TableVal::RebuildParseTimeTables();
	return nullptr;
	}

void RecordType::DescribeFields(ODesc* d) const
	{
	if ( d->IsReadable() )
		{
		for ( int i = 0; i < num_fields; ++i )
			{
			if ( i > 0 )
				d->SP();

			const TypeDecl* td = FieldDecl(i);
			d->Add(td->id);
			d->Add(":");

			if ( d->FindType(td->type.get()) )
				d->Add("<recursion>");
			else
				td->type->Describe(d);

			d->Add(";");
			}
		}

	else
		{
		if ( types )
			{
			d->AddCount(0);
			d->AddCount(types->length());
			for ( const auto& type : *types )
				{
				type->type->Describe(d);
				d->SP();
				d->Add(type->id);
				d->SP();
				}
			}
		}
	}

void RecordType::DescribeFieldsReST(ODesc* d, bool func_args) const
	{
	if ( ! func_args )
		d->PushIndent();

	for ( int i = 0; i < num_fields; ++i )
		{
		if ( i > 0 )
			{
			if ( func_args )
				d->Add(", ");
			else
				{
				d->NL();
				d->NL();
				}
			}

		const TypeDecl* td = FieldDecl(i);

		if ( d->FindType(td->type.get()) )
			d->Add("<recursion>");
		else
			{
			if ( num_fields == 1 && streq(td->id, "va_args") &&
			     td->type->Tag() == TYPE_ANY )
				// This was a BIF using variable argument list
				d->Add("...");
			else
				td->DescribeReST(d);
			}

		if ( func_args )
			continue;

		using zeekygen::IdentifierInfo;
		IdentifierInfo* doc = zeekygen_mgr->GetIdentifierInfo(GetName());

		if ( ! doc )
			{
			zeek::reporter->InternalWarning("Failed to lookup record doc: %s",
			                                GetName().c_str());
			continue;
			}

		string field_from_script = doc->GetDeclaringScriptForField(td->id);
		string type_from_script;

		if ( doc->GetDeclaringScript() )
			type_from_script = doc->GetDeclaringScript()->Name();

		if ( ! field_from_script.empty() &&
		     field_from_script != type_from_script )
			{
			d->PushIndent();
			d->Add(zeekygen::redef_indication(field_from_script).c_str());
			d->PopIndent();
			}

		vector<string> cmnts = doc->GetFieldComments(td->id);

		if ( cmnts.empty() )
			continue;

		d->PushIndent();

		for ( size_t i = 0; i < cmnts.size(); ++i )
			{
			if ( i > 0 )
				d->NL();

			if ( IsFunc(td->type->Tag()) )
				{
				string s = cmnts[i];

				if ( zeekygen::prettify_params(s) )
					d->NL();

				d->Add(s.c_str());
				}
			else
				d->Add(cmnts[i].c_str());
			}

		d->PopIndentNoNL();
		}

	if ( ! func_args )
		d->PopIndentNoNL();
	}

string RecordType::GetFieldDeprecationWarning(int field, bool has_check) const
	{
	const TypeDecl* decl = FieldDecl(field);
	if ( decl)
		{
		string result;
		if ( const auto& deprecation = decl->GetAttr(zeek::detail::ATTR_DEPRECATED) )
			result = deprecation->DeprecationMessage();

		if ( result.empty() )
			return fmt("deprecated (%s%s$%s)", GetName().c_str(), has_check ? "?" : "",
				FieldName(field));
		else
			return fmt("deprecated (%s%s$%s): %s", GetName().c_str(), has_check ? "?" : "",
				FieldName(field), result.c_str());
		}

	return "";
	}

SubNetType::SubNetType() : Type(TYPE_SUBNET)
	{
	}

void SubNetType::Describe(ODesc* d) const
	{
	if ( d->IsReadable() )
		d->Add("subnet");
	else
		d->Add(int(Tag()));
	}

FileType::FileType(TypePtr yield_type)
	: Type(TYPE_FILE), yield(std::move(yield_type))
	{
	}

FileType::~FileType() = default;

void FileType::Describe(ODesc* d) const
	{
	if ( d->IsReadable() )
		{
		d->AddSP("file of");
		yield->Describe(d);
		}
	else
		{
		d->Add(int(Tag()));
		yield->Describe(d);
		}
	}

OpaqueType::OpaqueType(const string& arg_name) : Type(TYPE_OPAQUE)
	{
	name = arg_name;
	}

void OpaqueType::Describe(ODesc* d) const
	{
	if ( d->IsReadable() )
		d->AddSP("opaque of");
	else
		d->Add(int(Tag()));

	d->Add(name.c_str());
	}

void OpaqueType::DescribeReST(ODesc* d, bool roles_only) const
	{
	d->Add(fmt(":zeek:type:`%s` of %s", type_name(Tag()), name.c_str()));
	}

EnumType::EnumType(const string& name)
	: Type(TYPE_ENUM)
	{
	counter = 0;
	SetName(name);
	}

EnumType::EnumType(const EnumType* e)
	: Type(TYPE_ENUM), names(e->names), vals(e->vals)
	{
	counter = e->counter;
	SetName(e->GetName());
	}

TypePtr EnumType::ShallowClone()
	{
	if ( counter == 0 )
		return zeek::make_intrusive<EnumType>(GetName());

	return zeek::make_intrusive<EnumType>(this);
	}

EnumType::~EnumType() = default;

// Note, we use zeek::reporter->Error() here (not Error()) to include the current script
// location in the error message, rather than the one where the type was
// originally defined.
void EnumType::AddName(const string& module_name, const char* name, bool is_export, zeek::detail::Expr* deprecation)
	{
	/* implicit, auto-increment */
	if ( counter < 0)
		{
		zeek::reporter->Error("cannot mix explicit enumerator assignment and implicit auto-increment");
		SetError();
		return;
		}
	CheckAndAddName(module_name, name, counter, is_export, deprecation);
	counter++;
	}

void EnumType::AddName(const string& module_name, const char* name, bro_int_t val, bool is_export, zeek::detail::Expr* deprecation)
	{
	/* explicit value specified */
	if ( counter > 0 )
		{
		zeek::reporter->Error("cannot mix explicit enumerator assignment and implicit auto-increment");
		SetError();
		return;
		}
	counter = -1;
	CheckAndAddName(module_name, name, val, is_export, deprecation);
	}

void EnumType::CheckAndAddName(const string& module_name, const char* name,
                               bro_int_t val, bool is_export, zeek::detail::Expr* deprecation)
	{
	if ( Lookup(val) )
		{
		zeek::reporter->Error("enumerator value in enumerated type definition already exists");
		SetError();
		return;
		}

	auto fullname = make_full_var_name(module_name.c_str(), name);
	auto id = zeek::id::find(fullname);

	if ( ! id )
		{
		id = zeek::detail::install_ID(name, module_name.c_str(), true, is_export);
		id->SetType({zeek::NewRef{}, this});
		id->SetEnumConst();

		if ( deprecation )
			id->MakeDeprecated({zeek::NewRef{}, deprecation});

		zeekygen_mgr->Identifier(std::move(id));
		}
	else
		{
		// We allow double-definitions if matching exactly. This is so that
		// we can define an enum both in a *.bif and *.zeek for avoiding
		// cyclic dependencies.
		if ( ! id->IsEnumConst()
		     || (id->HasVal() && val != id->GetVal()->AsEnum())
		     || GetName() != id->GetType()->GetName()
		     || (names.find(fullname) != names.end() && names[fullname] != val) )
			{
<<<<<<< HEAD
			zeek::reporter->Error("identifier or enumerator value in enumerated type definition already exists");
=======
			auto cl = detail::GetCurrentLocation();
			reporter->PushLocation(&cl, id->GetLocationInfo());
			reporter->Error("conflicting definition of enum value '%s' in type '%s'",
			                fullname.data(), GetName().data());
			reporter->PopLocation();
>>>>>>> 26ad26c1
			SetError();
			return;
			}
		}

	AddNameInternal(module_name, name, val, is_export);

	if ( vals.find(val) == vals.end() )
		vals[val] = zeek::make_intrusive<zeek::EnumVal>(zeek::IntrusivePtr{zeek::NewRef{}, this}, val);

	set<Type*> types = Type::GetAliases(GetName());
	set<Type*>::const_iterator it;

	for ( it = types.begin(); it != types.end(); ++it )
		if ( *it != this )
			(*it)->AsEnumType()->AddNameInternal(module_name, name, val,
							     is_export);
	}

void EnumType::AddNameInternal(const string& module_name, const char* name,
                               bro_int_t val, bool is_export)
	{
	string fullname = make_full_var_name(module_name.c_str(), name);
	names[fullname] = val;
	}

bro_int_t EnumType::Lookup(const string& module_name, const char* name) const
	{
	NameMap::const_iterator pos =
		names.find(make_full_var_name(module_name.c_str(), name).c_str());

	if ( pos == names.end() )
		return -1;
	else
		return pos->second;
	}

const char* EnumType::Lookup(bro_int_t value) const
	{
	for ( NameMap::const_iterator iter = names.begin();
	      iter != names.end(); ++iter )
		if ( iter->second == value )
			return iter->first.c_str();

	return nullptr;
	}

EnumType::enum_name_list EnumType::Names() const
	{
	enum_name_list n;
	for ( NameMap::const_iterator iter = names.begin();
	      iter != names.end(); ++iter )
		n.push_back(std::make_pair(iter->first, iter->second));

	return n;
	}

const EnumValPtr& EnumType::GetEnumVal(bro_int_t i)
	{
	auto it = vals.find(i);

	if ( it == vals.end() )
		{
		auto ev = zeek::make_intrusive<zeek::EnumVal>(zeek::IntrusivePtr{zeek::NewRef{}, this}, i);
		return vals.emplace(i, std::move(ev)).first->second;
		}

	return it->second;
	}

zeek::EnumVal* EnumType::GetVal(bro_int_t i)
	{
	auto rval = GetEnumVal(i).get();
	zeek::Ref(rval);
	return rval;
	}

void EnumType::DescribeReST(ODesc* d, bool roles_only) const
	{
	d->Add(":zeek:type:`enum`");

	// Create temporary, reverse name map so that enums can be documented
	// in ascending order of their actual integral value instead of by name.
	typedef map<bro_int_t, std::string> RevNameMap;

	RevNameMap rev;

	for ( NameMap::const_iterator it = names.begin(); it != names.end(); ++it )
		rev[it->second] = it->first;

	for ( RevNameMap::const_iterator it = rev.begin(); it != rev.end(); ++it )
		{
		d->NL();
		d->PushIndent();

		if ( roles_only )
			d->Add(fmt(":zeek:enum:`%s`", it->second.c_str()));
		else
			d->Add(fmt(".. zeek:enum:: %s %s", it->second.c_str(), GetName().c_str()));

		using zeekygen::IdentifierInfo;
		IdentifierInfo* doc = zeekygen_mgr->GetIdentifierInfo(it->second);

		if ( ! doc )
			{
			zeek::reporter->InternalWarning("Enum %s documentation lookup failure",
			                                it->second.c_str());
			continue;
			}

		string enum_from_script;
		string type_from_script;

		if ( doc->GetDeclaringScript() )
			enum_from_script = doc->GetDeclaringScript()->Name();

		IdentifierInfo* type_doc = zeekygen_mgr->GetIdentifierInfo(GetName());

		if ( type_doc && type_doc->GetDeclaringScript() )
			type_from_script = type_doc->GetDeclaringScript()->Name();

		if ( ! enum_from_script.empty() &&
		     enum_from_script != type_from_script )
			{
			d->NL();
			d->PushIndent();
			d->Add(zeekygen::redef_indication(enum_from_script).c_str());
			d->PopIndent();
			}

		vector<string> cmnts = doc->GetComments();

		if ( cmnts.empty() )
			{
			d->PopIndentNoNL();
			continue;
			}

		d->NL();
		d->PushIndent();

		for ( size_t i = 0; i < cmnts.size(); ++i )
			{
			if ( i > 0 )
				d->NL();

			d->Add(cmnts[i].c_str());
			}

		d->PopIndentNoNL();
		d->PopIndentNoNL();
		}
	}

VectorType::VectorType(TypePtr element_type)
	: Type(TYPE_VECTOR), yield_type(std::move(element_type))
	{
	}

TypePtr VectorType::ShallowClone()
	{
	return zeek::make_intrusive<VectorType>(yield_type);
	}

VectorType::~VectorType() = default;

const TypePtr& VectorType::Yield() const
	{
	// Work around the fact that we use void internally to mark a vector
	// as being unspecified. When looking at its yield type, we need to
	// return any as that's what other code historically expects for type
	// comparisions.
	if ( IsUnspecifiedVector() )
		return zeek::base_type(zeek::TYPE_ANY);

	return yield_type;
	}

int VectorType::MatchesIndex(zeek::detail::ListExpr* const index) const
	{
	expr_list& el = index->Exprs();

	if ( el.length() != 1 && el.length() != 2)
		return DOES_NOT_MATCH_INDEX;

	if ( el.length() == 2 )
		return MATCHES_INDEX_VECTOR;
	else if ( el[0]->GetType()->Tag() == TYPE_VECTOR )
		return (IsIntegral(el[0]->GetType()->Yield()->Tag()) ||
			 IsBool(el[0]->GetType()->Yield()->Tag())) ?
				MATCHES_INDEX_VECTOR : DOES_NOT_MATCH_INDEX;
	else
		return (IsIntegral(el[0]->GetType()->Tag()) ||
			 IsBool(el[0]->GetType()->Tag())) ?
				MATCHES_INDEX_SCALAR : DOES_NOT_MATCH_INDEX;
	}

bool VectorType::IsUnspecifiedVector() const
	{
	return yield_type->Tag() == TYPE_VOID;
	}

void VectorType::Describe(ODesc* d) const
	{
	if ( d->IsReadable() )
		d->AddSP("vector of");
	else
		d->Add(int(Tag()));

	yield_type->Describe(d);
	}

void VectorType::DescribeReST(ODesc* d, bool roles_only) const
	{
	d->Add(fmt(":zeek:type:`%s` of ", type_name(Tag())));

	if ( yield_type->GetName().empty() )
		yield_type->DescribeReST(d, roles_only);
	else
		d->Add(fmt(":zeek:type:`%s`", yield_type->GetName().c_str()));
	}

// Returns true if t1 is initialization-compatible with t2 (i.e., if an
// initializer with type t1 can be used to initialize a value with type t2),
// false otherwise.  Assumes that t1's tag is different from t2's.  Note
// that the test is in only one direction - we don't check whether t2 is
// initialization-compatible with t1.
static bool is_init_compat(const Type& t1, const Type& t2)
	{
	if ( t1.Tag() == TYPE_LIST )
		{
		if ( t2.Tag() == TYPE_RECORD )
			return true;
		else
			return t1.AsTypeList()->AllMatch(&t2, true);
		}

	if ( t1.IsSet() )
		return same_type(*t1.AsSetType()->GetIndices(), t2, true);

	return false;
	}

bool same_type(const Type& arg_t1, const Type& arg_t2,
               bool is_init, bool match_record_field_names)
	{
	if ( &arg_t1 == &arg_t2 ||
	     arg_t1.Tag() == TYPE_ANY ||
	     arg_t2.Tag() == TYPE_ANY )
		return true;

	auto t1 = flatten_type(&arg_t1);
	auto t2 = flatten_type(&arg_t2);

	if ( t1 == t2 )
		return true;

	if ( t1->Tag() != t2->Tag() )
		{
		if ( is_init )
			return is_init_compat(*t1, *t2) || is_init_compat(*t2, *t1);

		return false;
		}

	switch ( t1->Tag() ) {
	case TYPE_VOID:
	case TYPE_BOOL:
	case TYPE_INT:
	case TYPE_COUNT:
#pragma GCC diagnostic push
#pragma GCC diagnostic ignored "-Wdeprecated-declarations"
	case TYPE_COUNTER:
#pragma GCC diagnostic pop
	case TYPE_DOUBLE:
	case TYPE_TIME:
	case TYPE_INTERVAL:
	case TYPE_STRING:
	case TYPE_PATTERN:
	case TYPE_TIMER:
	case TYPE_PORT:
	case TYPE_ADDR:
	case TYPE_SUBNET:
	case TYPE_ANY:
	case TYPE_ERROR:
		return true;

	case TYPE_ENUM:
		// We should probably check to see whether all of the
		// enumerations are present and in the same location.
		// FIXME: Yes, but perhaps we should better return
		// true per default?
		return true;

	case TYPE_TABLE:
		{
		const IndexType* it1 = (const IndexType*) t1;
		const IndexType* it2 = (const IndexType*) t2;

		const auto& tl1 = it1->GetIndices();
		const auto& tl2 = it2->GetIndices();

		if ( tl1 || tl2 )
			{
			if ( ! tl1 || ! tl2 || ! same_type(tl1, tl2, is_init, match_record_field_names) )
				return false;
			}

		const auto& y1 = t1->Yield();
		const auto& y2 = t2->Yield();

		if ( y1 || y2 )
			{
			if ( ! y1 || ! y2 || ! same_type(y1, y2, is_init, match_record_field_names) )
				return false;
			}

		return true;
		}

	case TYPE_FUNC:
		{
		const FuncType* ft1 = (const FuncType*) t1;
		const FuncType* ft2 = (const FuncType*) t2;

		if ( ft1->Flavor() != ft2->Flavor() )
			return false;

		if ( t1->Yield() || t2->Yield() )
			{
			if ( ! t1->Yield() || ! t2->Yield() ||
			     ! same_type(t1->Yield(), t2->Yield(), is_init, match_record_field_names) )
				return false;
			}

		return ft1->CheckArgs(ft2->ParamList()->GetTypes(), is_init);
		}

	case TYPE_RECORD:
		{
		const RecordType* rt1 = (const RecordType*) t1;
		const RecordType* rt2 = (const RecordType*) t2;

		if ( rt1->NumFields() != rt2->NumFields() )
			return false;

		for ( int i = 0; i < rt1->NumFields(); ++i )
			{
			const TypeDecl* td1 = rt1->FieldDecl(i);
			const TypeDecl* td2 = rt2->FieldDecl(i);

			if ( (match_record_field_names && ! streq(td1->id, td2->id)) ||
			     ! same_type(td1->type, td2->type, is_init, match_record_field_names) )
				return false;
			}

		return true;
		}

	case TYPE_LIST:
		{
		const auto& tl1 = t1->AsTypeList()->GetTypes();
		const auto& tl2 = t2->AsTypeList()->GetTypes();

		if ( tl1.size() != tl2.size() )
			return false;

		for ( auto i = 0u; i < tl1.size(); ++i )
			if ( ! same_type(tl1[i], tl2[i], is_init, match_record_field_names) )
				return false;

		return true;
		}

	case TYPE_VECTOR:
	case TYPE_FILE:
		return same_type(t1->Yield(), t2->Yield(), is_init, match_record_field_names);

	case TYPE_OPAQUE:
		{
		const OpaqueType* ot1 = (const OpaqueType*) t1;
		const OpaqueType* ot2 = (const OpaqueType*) t2;
		return ot1->Name() == ot2->Name();
		}

	case TYPE_TYPE:
		{
		auto tt1 = t1->AsTypeType();
		auto tt2 = t2->AsTypeType();
		return same_type(tt1->GetType(), tt1->GetType(),
		                 is_init, match_record_field_names);
		}

	case TYPE_UNION:
		zeek::reporter->Error("union type in same_type()");
	}
	return false;
	}

bool same_attrs(const zeek::detail::Attributes* a1, const zeek::detail::Attributes* a2)
	{
	if ( ! a1 )
		return (a2 == nullptr);

	if ( ! a2 )
		return (a1 == nullptr);

	return (*a1 == *a2);
	}

bool record_promotion_compatible(const RecordType* super_rec,
				const RecordType* sub_rec)
	{
	for ( int i = 0; i < sub_rec->NumFields(); ++i )
		{
		int o = super_rec->FieldOffset(sub_rec->FieldName(i));

		if ( o < 0 )
			// Orphaned field.
			continue;

		const auto& sub_field_type = sub_rec->GetFieldType(i);
		const auto& super_field_type = super_rec->GetFieldType(o);

		if ( same_type(sub_field_type, super_field_type) )
			continue;

		if ( sub_field_type->Tag() != TYPE_RECORD )
			return false;

		if ( super_field_type->Tag() != TYPE_RECORD )
			return false;

		if ( ! record_promotion_compatible(super_field_type->AsRecordType(),
		                                   sub_field_type->AsRecordType()) )
			return false;
		}

	return true;
	}

const Type* flatten_type(const Type* t)
	{
	if ( t->Tag() != TYPE_LIST )
		return t;

	const TypeList* tl = t->AsTypeList();

	if ( tl->IsPure() )
		return tl->GetPureType().get();

	const auto& types = tl->GetTypes();

	if ( types.size() == 0 )
		zeek::reporter->InternalError("empty type list in flatten_type");

	const auto& ft = types[0];

	if ( types.size() == 1 || tl->AllMatch(ft, false) )
		return ft.get();

	return t;
	}

Type* flatten_type(Type* t)
	{
	return (Type*) flatten_type((const Type*) t);
	}

bool is_assignable(TypeTag t)
	{
	switch ( t ) {
	case TYPE_BOOL:
	case TYPE_INT:
	case TYPE_COUNT:
#pragma GCC diagnostic push
#pragma GCC diagnostic ignored "-Wdeprecated-declarations"
	case TYPE_COUNTER:
#pragma GCC diagnostic pop
	case TYPE_DOUBLE:
	case TYPE_TIME:
	case TYPE_INTERVAL:
	case TYPE_STRING:
	case TYPE_PATTERN:
	case TYPE_ENUM:
	case TYPE_TIMER:
	case TYPE_PORT:
	case TYPE_ADDR:
	case TYPE_SUBNET:
	case TYPE_RECORD:
	case TYPE_FUNC:
	case TYPE_ANY:
	case TYPE_ERROR:
	case TYPE_LIST:
		return true;

	case TYPE_VECTOR:
	case TYPE_FILE:
	case TYPE_OPAQUE:
	case TYPE_TABLE:
	case TYPE_TYPE:
		return true;

	case TYPE_VOID:
		return false;

	case TYPE_UNION:
		zeek::reporter->Error("union type in is_assignable()");
	}

	return false;
	}

#define CHECK_TYPE(t) \
	if ( t1 == t || t2 == t ) \
		return t;

TypeTag max_type(TypeTag t1, TypeTag t2)
	{
	if ( t1 == TYPE_INTERVAL || t1 == TYPE_TIME )
		t1 = TYPE_DOUBLE;
	if ( t2 == TYPE_INTERVAL || t2 == TYPE_TIME )
		t2 = TYPE_DOUBLE;

	if ( BothArithmetic(t1, t2) )
		{
		CHECK_TYPE(TYPE_DOUBLE);
		CHECK_TYPE(TYPE_INT);
		CHECK_TYPE(TYPE_COUNT);

		return TYPE_COUNT;
		}
	else
		{
		zeek::reporter->InternalError("non-arithmetic tags in max_type()");
		return TYPE_ERROR;
		}
	}

TypePtr merge_types(const TypePtr& arg_t1,
                    const TypePtr& arg_t2)
	{
	auto t1 = arg_t1.get();
	auto t2 = arg_t2.get();
	t1 = flatten_type(t1);
	t2 = flatten_type(t2);

	TypeTag tg1 = t1->Tag();
	TypeTag tg2 = t2->Tag();

	if ( BothArithmetic(tg1, tg2) )
		return base_type(max_type(tg1, tg2));

	if ( tg1 != tg2 )
		{
		t1->Error("incompatible types", t2);
		return nullptr;
		}

	switch ( tg1 ) {
	case TYPE_TIME:
	case TYPE_INTERVAL:
	case TYPE_STRING:
	case TYPE_PATTERN:
	case TYPE_TIMER:
	case TYPE_PORT:
	case TYPE_ADDR:
	case TYPE_SUBNET:
	case TYPE_BOOL:
	case TYPE_ANY:
	case TYPE_ERROR:
		return base_type(tg1);

	case TYPE_ENUM:
		{
		// Could compare pointers t1 == t2, but maybe there's someone out
		// there creating clones of the type, so safer to compare name.
		if ( t1->GetName() != t2->GetName() )
			{
			std::string msg = fmt("incompatible enum types: '%s' and '%s'",
			                      t1->GetName().data(), t2->GetName().data());

			t1->Error(msg.data(), t2);
			return nullptr;
			}

		// Doing a lookup here as a roundabout way of ref-ing t1, without
		// changing the function params which has t1 as const and also
		// (potentially) avoiding a pitfall mentioned earlier about clones.
		const auto& id = zeek::detail::global_scope()->Find(t1->GetName());

		if ( id && id->IsType() && id->GetType()->Tag() == TYPE_ENUM )
			// It should make most sense to return the real type here rather
			// than a copy since it may be redef'd later in parsing.  If we
			// return a copy, then whoever is using this return value won't
			// actually see those changes from the redef.
			return id->GetType();

		std::string msg = fmt("incompatible enum types: '%s' and '%s'"
		                      " ('%s' enum type ID is invalid)",
		                      t1->GetName().data(), t2->GetName().data(),
		                      t1->GetName().data());
		t1->Error(msg.data(), t2);
		return nullptr;
		}

	case TYPE_TABLE:
		{
		const IndexType* it1 = (const IndexType*) t1;
		const IndexType* it2 = (const IndexType*) t2;

		const auto& tl1 = it1->GetIndexTypes();
		const auto& tl2 = it2->GetIndexTypes();
		TypeListPtr tl3;

		if ( tl1.size() != tl2.size() )
			{
			t1->Error("incompatible types", t2);
			return nullptr;
			}

		tl3 = zeek::make_intrusive<TypeList>();

		for ( auto i = 0u; i < tl1.size(); ++i )
			{
			auto tl3_i = merge_types(tl1[i], tl2[i]);
			if ( ! tl3_i )
				return nullptr;

			tl3->Append(std::move(tl3_i));
			}

		const auto& y1 = t1->Yield();
		const auto& y2 = t2->Yield();
		TypePtr y3;

		if ( y1 || y2 )
			{
			if ( ! y1 || ! y2 )
				{
				t1->Error("incompatible types", t2);
				return nullptr;
				}

			y3 = merge_types(y1, y2);
			if ( ! y3 )
				return nullptr;
			}

		if ( t1->IsSet() )
			return zeek::make_intrusive<SetType>(std::move(tl3), nullptr);
		else
			return zeek::make_intrusive<TableType>(std::move(tl3), std::move(y3));
		}

	case TYPE_FUNC:
		{
		if ( ! same_type(t1, t2) )
			{
			t1->Error("incompatible types", t2);
			return nullptr;
			}

		const FuncType* ft1 = (const FuncType*) t1;
		const FuncType* ft2 = (const FuncType*) t1;
		auto args = zeek::cast_intrusive<RecordType>(merge_types(ft1->Params(),
		                                                   ft2->Params()));
		auto yield = t1->Yield() ?
			merge_types(t1->Yield(), t2->Yield()) : nullptr;

		return zeek::make_intrusive<FuncType>(std::move(args), std::move(yield),
		                                ft1->Flavor());
		}

	case TYPE_RECORD:
		{
		const RecordType* rt1 = (const RecordType*) t1;
		const RecordType* rt2 = (const RecordType*) t2;

		if ( rt1->NumFields() != rt2->NumFields() )
			return nullptr;

		type_decl_list* tdl3 = new type_decl_list(rt1->NumFields());

		for ( int i = 0; i < rt1->NumFields(); ++i )
			{
			const TypeDecl* td1 = rt1->FieldDecl(i);
			const TypeDecl* td2 = rt2->FieldDecl(i);
			auto tdl3_i = merge_types(td1->type, td2->type);

			if ( ! streq(td1->id, td2->id) || ! tdl3_i )
				{
				t1->Error("incompatible record fields", t2);
				delete tdl3;
				return nullptr;
				}

			tdl3->push_back(new TypeDecl(copy_string(td1->id), std::move(tdl3_i)));
			}

		return zeek::make_intrusive<RecordType>(tdl3);
		}

	case TYPE_LIST:
		{
		const TypeList* tl1 = t1->AsTypeList();
		const TypeList* tl2 = t2->AsTypeList();

		if ( tl1->IsPure() != tl2->IsPure() )
			{
			tl1->Error("incompatible lists", tl2);
			return nullptr;
			}

		const auto& l1 = tl1->GetTypes();
		const auto& l2 = tl2->GetTypes();

		if ( l1.size() == 0 || l2.size() == 0 )
			{
			if ( l1.size() == 0 )
				tl1->Error("empty list");
			else
				tl2->Error("empty list");
			return nullptr;
			}

		if ( tl1->IsPure() )
			{
			// We will be expanding the pure list when converting
			// the initialization expression into a set of values.
			// So the merge type of the list is the type of one
			// of the elements, providing they're consistent.
			return merge_types(l1[0], l2[0]);
			}

		// Impure lists - must have the same size and match element
		// by element.
		if ( l1.size() != l2.size() )
			{
			tl1->Error("different number of indices", tl2);
			return nullptr;
			}

		auto tl3 = zeek::make_intrusive<TypeList>();

		for ( auto i = 0u; i < l1.size(); ++i )
			tl3->Append(merge_types(l1[i], l2[i]));

		return tl3;
		}

	case TYPE_VECTOR:
		if ( ! same_type(t1->Yield(), t2->Yield()) )
			{
			t1->Error("incompatible types", t2);
			return nullptr;
			}

		return zeek::make_intrusive<VectorType>(merge_types(t1->Yield(), t2->Yield()));

	case TYPE_FILE:
		if ( ! same_type(t1->Yield(), t2->Yield()) )
			{
			t1->Error("incompatible types", t2);
			return nullptr;
			}

		return zeek::make_intrusive<FileType>(merge_types(t1->Yield(), t2->Yield()));

	case TYPE_UNION:
		zeek::reporter->InternalError("union type in merge_types()");
		return nullptr;

	default:
		zeek::reporter->InternalError("bad type in merge_types()");
		return nullptr;
	}
	}

TypePtr merge_type_list(zeek::detail::ListExpr* elements)
	{
	TypeList* tl_type = elements->GetType()->AsTypeList();
	const auto& tl = tl_type->GetTypes();

	if ( tl.size() < 1 )
		{
		zeek::reporter->Error("no type can be inferred for empty list");
		return nullptr;
		}

	auto t = tl[0];

	if ( tl.size() == 1 )
		return t;

	for ( size_t i = 1; t && i < tl.size(); ++i )
		t = merge_types(t, tl[i]);

	if ( ! t )
		zeek::reporter->Error("inconsistent types in list");

	return t;
	}

// Reduces an aggregate type.
static Type* reduce_type(Type* t)
	{
	if ( t->Tag() == TYPE_LIST )
		return flatten_type(t);

	else if ( t->IsSet() )
		{
		const auto& tl = t->AsTableType()->GetIndices();

		if ( tl->GetTypes().size() == 1 )
			return tl->GetTypes()[0].get();
		else
			return tl.get();
		}

	else
		return t;
	}

TypePtr init_type(zeek::detail::Expr* init)
	{
	if ( init->Tag() != zeek::detail::EXPR_LIST )
		{
		auto t = init->InitType();

		if ( ! t )
			return nullptr;

		if ( t->Tag() == TYPE_LIST &&
		     t->AsTypeList()->GetTypes().size() != 1 )
			{
			init->Error("list used in scalar initialization");
			return nullptr;
			}

		return t;
		}

	zeek::detail::ListExpr* init_list = init->AsListExpr();
	const expr_list& el = init_list->Exprs();

	if ( el.length() == 0 )
		{
		init->Error("empty list in untyped initialization");
		return nullptr;
		}

	// Could be a record, a set, or a list of table elements.
	zeek::detail::Expr* e0 = el[0];

	if ( e0->IsRecordElement(nullptr) )
		// ListExpr's know how to build a record from their
		// components.
		return init_list->InitType();

	auto t = e0->InitType();

	if ( t )
		t = {zeek::NewRef{}, reduce_type(t.get())};

	if ( ! t )
		return nullptr;

	for ( int i = 1; t && i < el.length(); ++i )
		{
		auto el_t = el[i]->InitType();
		TypePtr ti;

		if ( el_t )
			ti = {zeek::NewRef{}, reduce_type(el_t.get())};

		if ( ! ti )
			return nullptr;

		if ( same_type(t, ti) )
			continue;

		t = merge_types(t, ti);
		}

	if ( ! t )
		{
		init->Error("type error in initialization");
		return nullptr;
		}

	if ( t->Tag() == TYPE_TABLE && ! t->AsTableType()->IsSet() )
		// A list of table elements.
		return t;

	// A set.  If the index type isn't yet a type list, make
	// it one, as that's what's required for creating a set type.
	if ( t->Tag() != TYPE_LIST )
		{
		auto tl = zeek::make_intrusive<TypeList>(t);
		tl->Append(std::move(t));
		t = std::move(tl);
		}

	return zeek::make_intrusive<SetType>(zeek::cast_intrusive<TypeList>(std::move(t)),
	                               nullptr);
	}

bool is_atomic_type(const Type& t)
	{
	switch ( t.InternalType() ) {
	case TYPE_INTERNAL_INT:
	case TYPE_INTERNAL_UNSIGNED:
	case TYPE_INTERNAL_DOUBLE:
	case TYPE_INTERNAL_STRING:
	case TYPE_INTERNAL_ADDR:
	case TYPE_INTERNAL_SUBNET:
		return true;
	default:
		return false;
	}
	}

const TypePtr& base_type(zeek::TypeTag tag)
	{
	static TypePtr base_types[NUM_TYPES];

	// We could check here that "tag" actually corresponds to a basic type.
	if ( ! base_types[tag] )
		{
		base_types[tag] = zeek::make_intrusive<Type>(tag, true);
		// Give the base types a pseudo-location for easier identification.
		zeek::detail::Location l(type_name(tag), 0, 0, 0, 0);
		base_types[tag]->SetLocationInfo(&l);
		}

	return base_types[tag];
	}


} // namespace zeek<|MERGE_RESOLUTION|>--- conflicted
+++ resolved
@@ -1272,15 +1272,11 @@
 		     || GetName() != id->GetType()->GetName()
 		     || (names.find(fullname) != names.end() && names[fullname] != val) )
 			{
-<<<<<<< HEAD
-			zeek::reporter->Error("identifier or enumerator value in enumerated type definition already exists");
-=======
 			auto cl = detail::GetCurrentLocation();
 			reporter->PushLocation(&cl, id->GetLocationInfo());
 			reporter->Error("conflicting definition of enum value '%s' in type '%s'",
 			                fullname.data(), GetName().data());
 			reporter->PopLocation();
->>>>>>> 26ad26c1
 			SetError();
 			return;
 			}
