--- conflicted
+++ resolved
@@ -788,11 +788,7 @@
 	 *                       broker stores.
 	 * @return  True if the assignment type-checked.
 	 */
-<<<<<<< HEAD
-	bool Assign(IntrusivePtr<Val> index, IntrusivePtr<Val> new_val, bool broker_forward = true);
-=======
-	bool Assign(ValPtr index, ValPtr new_val);
->>>>>>> 48362cc0
+	bool Assign(ValPtr index, ValPtr new_val, bool broker_forward = true);
 
 	/**
 	 * Assigns a value at an associated index in the table (or in the
@@ -806,13 +802,8 @@
 	 *                       broker stores.
 	 * @return  True if the assignment type-checked.
 	 */
-<<<<<<< HEAD
-	bool Assign(IntrusivePtr<Val> index, std::unique_ptr<HashKey> k,
-	            IntrusivePtr<Val> new_val, bool broker_forward = true);
-=======
 	bool Assign(ValPtr index, std::unique_ptr<HashKey> k,
-	            ValPtr new_val);
->>>>>>> 48362cc0
+	            ValPtr new_val, bool broker_forward = true);
 
 	// Returns true if the assignment typechecked, false if not. The
 	// methods take ownership of new_val, but not of the index.  If we're
@@ -941,11 +932,7 @@
 	 * value is returned to differentiate it from non-existent index (nullptr),
 	 * but otherwise has no meaning in relation to the set's contents.
 	 */
-<<<<<<< HEAD
-	IntrusivePtr<Val> Remove(const Val& index, bool broker_forward = true);
-=======
-	ValPtr Remove(const Val& index);
->>>>>>> 48362cc0
+	ValPtr Remove(const Val& index, bool broker_forward = true);
 
 	/**
 	 * Same as Remove(const Val&), but uses a precomputed hash key.
@@ -1070,22 +1057,14 @@
 	// Enum for the different kinds of changes an &on_change handler can see
 	enum OnChangeType { ELEMENT_NEW, ELEMENT_CHANGED, ELEMENT_REMOVED, ELEMENT_EXPIRED };
 
-<<<<<<< HEAD
 	// Calls &change_func.
-	void CallChangeFunc(const IntrusivePtr<Val>& index, const IntrusivePtr<Val>& old_value,
+	void CallChangeFunc(const Val* index, const ValPtr& old_value,
 	                    OnChangeType tpe);
 
 	// Sends data on to backing Broker Store
 	void SendToStore(const Val* index, const TableEntryVal* new_entry_val, OnChangeType tpe);
 
-	IntrusivePtr<Val> DoClone(CloneState* state) override;
-=======
-	// Calls &change_func. Does not take ownership of values. (Refs if needed).
-	void CallChangeFunc(const Val* index, const ValPtr& old_value,
-	                    OnChangeType tpe);
-
 	ValPtr DoClone(CloneState* state) override;
->>>>>>> 48362cc0
 
 	zeek::TableTypePtr table_type;
 	CompositeHash* table_hash;
@@ -1095,14 +1074,9 @@
 	TableValTimer* timer;
 	IterCookie* expire_cookie;
 	PrefixTable* subnets;
-<<<<<<< HEAD
-	IntrusivePtr<Val> def_val;
-	IntrusivePtr<zeek::detail::Expr> change_func;
-	std::string broker_store;
-=======
 	ValPtr def_val;
 	zeek::detail::ExprPtr change_func;
->>>>>>> 48362cc0
+	std::string broker_store;
 	// prevent recursion of change functions
 	bool in_change_func = false;
 
