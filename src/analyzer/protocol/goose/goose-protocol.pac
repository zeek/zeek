## GOOSE Message Type
## GOOSE is based on ASN.1 and this file has been written according to
## the IEC61850 8.1 ; An asn file describing most of it can be found
## in the source code of Wireshark.
##
## This PAC file includes functions that export the BinPAC objects to
## BroVal objects.

# === ASN.1 parsing tools ===

%extern{
#include <string.h>
#include <math.h>
#include <iostream>

#include "binpac_bytestring.h"
%}

%include ../asn1/asn1.pac
%include gooseInteger.pac
%include asn1BitString.pac

%header{
	StringVal* asn1_oid_internal_to_val(const ASN1ObjectIdentifierInternal* oidi);
%}

#     === Debugging tools ===

function debugASNLength(id: uint8, sizeOfVal: uint8, val: uint32): bool
%{
	std::cout << "Identifier : " << (int)id 
		  << "; sizeOfValue: " << (int)sizeOfVal 
		  << "; Resulting length : " << val 
		  << std::endl;
	return true;
%}

function displayByte(byte: uint8): bool
%{
	std::cout << std::hex << +byte << std::dec << std::endl;
	return true;
%}

#     =======================

# The input bytystring has to be of size 1 or more.
function bytestring_to_uint32(s: const_bytestring): uint32
	%{
	//Get iterators over the bytestring
	auto s_iter = s.begin();
	const auto s_end = s.end();

	uint32 returnValue = *s_iter; //Copy first byte
	
	//Copy the rest of the bytes, keeping in mind that all values are positive
	for(++s_iter; s_iter != s_end ; ++s_iter) {
		returnValue <<= 8;
		returnValue |= *s_iter;
	}

	return returnValue; 
	%}

## Redefined to be unsigned.
type ASN1Length = record {
	Identifier: uint8; # Identifies whether or not the length is encoded on folowing bytes.
	
	FollowingBytes: case isMoreThanOneOctet of {
		true  -> ValueBytes: bytestring
				&requires(sizeOfValue)
				&length = sizeOfValue
				&check(sizeOfValue > 0); # Does not make sense otherwise
		false -> none: empty;
	} &requires(isMoreThanOneOctet)
	  &requires(sizeOfValue);
		
} &let {
	isMoreThanOneOctet: bool = (Identifier & 0x80);
	
	sizeOfValue: uint8 = (Identifier & 0x7f)
		&if(isMoreThanOneOctet)
		&check(sizeOfValue < 5); # No packet is more than 2^32 bytes long.

	value: uint32 = (isMoreThanOneOctet ?
				bytestring_to_uint32(ValueBytes) :
				Identifier
				    # implicit cast from uint8 to uint32
			);

	debug: bool = debugASNLength(Identifier, (isMoreThanOneOctet?sizeOfValue:1), value);
};

function asn1_real_to_double(m: int64, b: int64, e: int64): double
%{
	if(b == 2)
	{
		//Result may be invalid if e is too high.
		if(e < 0)
			return ((double)m) / (1<<e);
		else
			return (double)(m << e);
	}
	else
		return m * pow(10.0, (double)e);
%}

type ASN1RealInternal = record {
	mantissa: RequiredValue(INTEGER);
	base: RequiredValue(INTEGER) &check(base.gooseInt.val==2 || base.gooseInt.val==10);
	exponent: RequiredValue(INTEGER);
} &let {
	value: double = asn1_real_to_double(mantissa.gooseInt.val, base.gooseInt.val, exponent.gooseInt.val);
};

type ASN1ObjectIdentifierInternal(size: uint32) = record
{
	data: bytestring &length = size;
};

%code{
	StringVal* asn1_oid_internal_to_val(const ASN1ObjectIdentifierInternal* oidi)
		{
		return asn1_oid_to_val(oidi->data());
		}
%}

# ===========================
# ===========================

## The main record :
type GOOSE_Message = record {
	APPDI : uint16;
	Length : uint16;

	Reserved1 : uint16;
	Reserved2 : uint16;

	PDU_Type : uint8;
	PDU : case PDU_Type of {
		GOOSE_PDU -> goosePdu: IECGoosePdu;
		default   -> gseMngtPdu: GSEMngtPdu;
	};
} &byteorder = bigendian;

enum PDU_Type {
	GOOSE_PDU = 0x61,
	#GOOSE_MNGT_PDU = ??? ## Tag unknown by the author of this file.
};


type GSEMngtPdu = record {
	rest : bytestring &restofdata;
} &byteorder = bigendian;


type IECGoosePdu = record {
	size : ASN1Length;	
	
	gocbRef: RequiredValue(STRING);
	timeAllowedToLive: RequiredValue(U_INTEGER);
	dataSet: RequiredValue(STRING);

	# The next field is optionnal.
	nextTag: uint8;
	nextLength: ASN1Length;	
	goIDIsPresent: case nextTag of {
		0x83 -> goIDAndT: GOIDThenT(nextLength.value);
		0x84 -> t: IEC_UTC_Time;
	};
	
	stNum: RequiredValue(U_INTEGER);
	sqNum: RequiredValue(U_INTEGER);

	testAndConfRev: BoolDefaultFalseThenUInt(0x87);
	ndsComAndNumDatSetEntries: BoolDefaultFalseThenUInt(0x89);

	sequenceTag: uint8;
	sequenceTotalLength: ASN1Length;
	allData: GOOSEData[ndsComAndNumDatSetEntries.uintVal];
} &let {
	has_goID: bool = nextTag == 0x83;
};

type GOIDThenT(goIDLength: uint32) = record {
	goID: bytestring &length = goIDLength;

	t: RequiredValue(UTC_TIME);
};

## UTC time as described in RFC 1305. The first 4 bytes parsed
## are in the correct order to form an uint32 and the resulting
## number is the number of seconds between the measured instant
## and 0h of the 1rst of January 1970. The last 4 bytes are in
## the correct order to form the uint32 number of 2^(-32)second
## since the last round second.

function utc_fraction_of_second_to_nanosecond(fraction: uint32): uint32
%{
	return (((uint64)fraction) * 1000000000) >> 32;
	//fraction * (1000 * 1000 * 1000) / 2^32
%}

function debugUTCTime(seconds: uint32, nanoseconds: uint32): bool
%{
	uint32 speryear = 3600 * 6 * (365 * 4 +1);
	uint32 years = seconds / speryear;
	
	std::cout << "year : " << 1970 + years << "; nanoseconds : " << nanoseconds << std::endl; 

	return true;
%}

type IEC_UTC_Time = record {
	secondsSince1970: uint32;
	fractionOfSecond: uint32;
} &byteorder = bigendian &let {
	nanoseconds: uint32 = utc_fraction_of_second_to_nanosecond(fractionOfSecond); 
	debug: bool = debugUTCTime(secondsSince1970, nanoseconds);
};

# Converting IEC_UTC_Time to BroVal
function gooseT_as_val(utc: IEC_UTC_Time): RecordVal
%{
	RecordVal * rv = new RecordVal(BifType::Record::GOOSE::UTCTime);

	rv->Assign(0, new Val(${utc.secondsSince1970}, TYPE_COUNT));
	rv->Assign(1, new Val(${utc.nanoseconds}, TYPE_COUNT));

	return rv;
%}

# === Helper types for goosePdu ===

enum GOOSEType {
	STRING,
	INTEGER,
	U_INTEGER,
	UTC_TIME
};

type RequiredValue(type:GOOSEType)
	= record
{
	tag: uint8;
	
	length: ASN1Length;
	data: case type of {
		STRING   -> str: bytestring &length = length.value;
		INTEGER  -> gooseInt: GOOSESignedIntegerInternal(length.value);
		U_INTEGER-> gooseUInt: GOOSEUnsignedIntegerInternal(length.value);
		UTC_TIME -> val: IEC_UTC_Time;
	};
};

function debugBool(val: bool): bool
%{
	std::cout << "Boolean value : " << val << std::endl;
	return true;
%}

type BoolDefaultFalseThenUInt(expectedBoolTag: uint8) = record
{
	firstTag: uint8;
	firstLength: ASN1Length;
	
	nextBytes: case boolValIsPresent of {
		true -> both: BoolAndUInt;
		false -> uintData: GOOSEUnsignedIntegerInternal(firstLength.value);
	} &requires(boolValIsPresent);

} &let {
	boolValIsPresent: bool = (firstTag == expectedBoolTag);

	boolVal: bool = (boolValIsPresent && both.boolData); 
	uintVal: uint64 = (boolValIsPresent
				? both.uintData.gooseUInt.val
				: uintData.val);
	debug: bool = debugBool(boolVal);
};

type BoolAndUInt() = record {
	boolData: uint8;
	
	uintData: RequiredValue(U_INTEGER);
};

<<<<<<< HEAD
=======
## ======= GOOSEData ===
type GOOSEData = record {
	tag: uint8;
	len: ASN1Length;

	content: GOOSEDataContent(tag, len.value);
} &let {
	debug: bool = displayByte(tag);
};

type GOOSEDataContent(tag: uint8, size: uint32) = case tag of
{
	BOOLEAN -> boolean: uint8;
	BIT_STRING -> bitString: ASN1BitString(size);
	SIGNED_INTEGER -> intVal: GOOSESignedIntegerInternal(size);
	UNSIGNED_INTEGER -> uintVal: GOOSEUnsignedIntegerInternal(size);  
	FLOATING_POINT -> floatVal: bytestring &length = size; #ASN1FloatInternal(size); # TODO: read non-free IEC61850
	REAL -> realVal: ASN1RealInternal;
	OCTET_STRING -> bs: bytestring &length = size;
	VISIBLE_STRING -> string: bytestring &length = size; 
	BINARY_TIME -> timeOfDay: bytestring &length = size;
	BCD -> bcd: GOOSESignedIntegerInternal(size);
	BOOLEAN_ARRAY -> boolArray: ASN1BitString(size);
	OBJ_ID -> objId: ASN1ObjectIdentifierInternal(size);
	UTCTIME -> utcTime: IEC_UTC_Time;
	MMS_STRING -> mmsString: bytestring &length = size;
};


enum GOOSEDataTypes {
	ARRAY = 0x81,
	STRUCTURE = 0x82,
	BOOLEAN = 0x83,
	BIT_STRING = 0x84,
	SIGNED_INTEGER = 0x85,
	UNSIGNED_INTEGER = 0x86,
	FLOATING_POINT = 0x87,
	REAL = 0x88,
	OCTET_STRING = 0x89,
	VISIBLE_STRING = 0x8a,
	# no 0x8b
	BINARY_TIME = 0x8c,
	BCD = 0x8d,
	BOOLEAN_ARRAY = 0x8e,
	OBJ_ID = 0x8f,
	MMS_STRING = 0x90,
	UTCTIME = 0x91 
};

## ====================
>>>>>>> b34b7f4d
# ====================
<|MERGE_RESOLUTION|>--- conflicted
+++ resolved
@@ -284,57 +284,6 @@
 	uintData: RequiredValue(U_INTEGER);
 };
 
-<<<<<<< HEAD
-=======
-## ======= GOOSEData ===
-type GOOSEData = record {
-	tag: uint8;
-	len: ASN1Length;
-
-	content: GOOSEDataContent(tag, len.value);
-} &let {
-	debug: bool = displayByte(tag);
-};
-
-type GOOSEDataContent(tag: uint8, size: uint32) = case tag of
-{
-	BOOLEAN -> boolean: uint8;
-	BIT_STRING -> bitString: ASN1BitString(size);
-	SIGNED_INTEGER -> intVal: GOOSESignedIntegerInternal(size);
-	UNSIGNED_INTEGER -> uintVal: GOOSEUnsignedIntegerInternal(size);  
-	FLOATING_POINT -> floatVal: bytestring &length = size; #ASN1FloatInternal(size); # TODO: read non-free IEC61850
-	REAL -> realVal: ASN1RealInternal;
-	OCTET_STRING -> bs: bytestring &length = size;
-	VISIBLE_STRING -> string: bytestring &length = size; 
-	BINARY_TIME -> timeOfDay: bytestring &length = size;
-	BCD -> bcd: GOOSESignedIntegerInternal(size);
-	BOOLEAN_ARRAY -> boolArray: ASN1BitString(size);
-	OBJ_ID -> objId: ASN1ObjectIdentifierInternal(size);
-	UTCTIME -> utcTime: IEC_UTC_Time;
-	MMS_STRING -> mmsString: bytestring &length = size;
-};
-
-
-enum GOOSEDataTypes {
-	ARRAY = 0x81,
-	STRUCTURE = 0x82,
-	BOOLEAN = 0x83,
-	BIT_STRING = 0x84,
-	SIGNED_INTEGER = 0x85,
-	UNSIGNED_INTEGER = 0x86,
-	FLOATING_POINT = 0x87,
-	REAL = 0x88,
-	OCTET_STRING = 0x89,
-	VISIBLE_STRING = 0x8a,
-	# no 0x8b
-	BINARY_TIME = 0x8c,
-	BCD = 0x8d,
-	BOOLEAN_ARRAY = 0x8e,
-	OBJ_ID = 0x8f,
-	MMS_STRING = 0x90,
-	UTCTIME = 0x91 
-};
-
-## ====================
->>>>>>> b34b7f4d
+%include gooseData.pac
+
 # ====================
