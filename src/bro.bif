--- conflicted
+++ resolved
@@ -2217,13 +2217,9 @@
 
 ## Converts a :bro:type:`count` and ``transport_proto`` to a :bro:type:`port`.
 ##
-<<<<<<< HEAD
-## num: The port number.
+## num: The :bro:type:`port` number.
 ##
 ## proto: The transport protocol.
-=======
-## c: The :bro:type:`count` to convert.
->>>>>>> 5ae95bfc
 ##
 ## Returns: The :bro:type:`count` *c* as :bro:type:`port`.
 ##
