--- conflicted
+++ resolved
@@ -3441,29 +3441,7 @@
 	frame->SetDelayed();
 	trigger->Hold();
 
-<<<<<<< HEAD
-	if ( host->AsAddr().GetFamily() != IPAddr::IPv4 )
-		{
-		// FIXME: This is a temporary work-around until we get this
-		// fixed. We warn the user once, and always trigger a timeout.
-		// Ticket #355 records the problem.
-		static bool warned = false;
-		if ( ! warned )
-			{
-			reporter->Warning("lookup_addr() only supports IPv4 addresses currently");
-			warned = true;
-			}
-
-		trigger->Timeout();
-		return 0;
-		}
-
-	const uint32* bytes;
-	host->AsAddr().GetBytes(&bytes);
-	dns_mgr->AsyncLookupAddr(*bytes,
-=======
-	dns_mgr->AsyncLookupAddr(*host->AsAddr(),
->>>>>>> 93fa1167
+	dns_mgr->AsyncLookupAddr(host->AsAddr(),
 			new LookupHostCallback(trigger, frame->GetCall(), true));
 	return 0;
 	%}
