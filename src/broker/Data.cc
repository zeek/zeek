#include "zeek/broker/Data.h"

#include <broker/error.hh>

#include "zeek/3rdparty/doctest.h"
#include "zeek/Desc.h"
#include "zeek/File.h"
#include "zeek/Func.h"
#include "zeek/ID.h"
#include "zeek/IntrusivePtr.h"
#include "zeek/RE.h"
#include "zeek/Scope.h"
#include "zeek/broker/data.bif.h"
#include "zeek/module_util.h"

using namespace std;

zeek::OpaqueTypePtr zeek::Broker::detail::opaque_of_data_type;
zeek::OpaqueTypePtr zeek::Broker::detail::opaque_of_set_iterator;
zeek::OpaqueTypePtr zeek::Broker::detail::opaque_of_table_iterator;
zeek::OpaqueTypePtr zeek::Broker::detail::opaque_of_vector_iterator;
zeek::OpaqueTypePtr zeek::Broker::detail::opaque_of_record_iterator;

static broker::port::protocol to_broker_port_proto(TransportProto tp)
	{
	switch ( tp )
		{
		case TRANSPORT_TCP:
			return broker::port::protocol::tcp;
		case TRANSPORT_UDP:
			return broker::port::protocol::udp;
		case TRANSPORT_ICMP:
			return broker::port::protocol::icmp;
		case TRANSPORT_UNKNOWN:
		default:
			return broker::port::protocol::unknown;
		}
	}

TEST_CASE("converting Zeek to Broker protocol constants")
	{
	CHECK_EQ(to_broker_port_proto(TRANSPORT_TCP), broker::port::protocol::tcp);
	CHECK_EQ(to_broker_port_proto(TRANSPORT_UDP), broker::port::protocol::udp);
	CHECK_EQ(to_broker_port_proto(TRANSPORT_ICMP), broker::port::protocol::icmp);
	CHECK_EQ(to_broker_port_proto(TRANSPORT_UNKNOWN), broker::port::protocol::unknown);
	}

namespace zeek::Broker::detail
	{

// Returns true if the given Zeek type is serialized as a broker::vector
static bool serialized_as_vector(TypeTag tag)
	{
	switch ( tag )
		{
		case TYPE_VECTOR:
		case TYPE_RECORD:
		case TYPE_FUNC:
		case TYPE_PATTERN:
		case TYPE_OPAQUE:
			return true;
		default:
			return false;
		}
	return false;
	}

static bool data_type_check(const broker::data& d, Type* t);

TransportProto to_zeek_port_proto(broker::port::protocol tp)
	{
	switch ( tp )
		{
		case broker::port::protocol::tcp:
			return TRANSPORT_TCP;
		case broker::port::protocol::udp:
			return TRANSPORT_UDP;
		case broker::port::protocol::icmp:
			return TRANSPORT_ICMP;
		case broker::port::protocol::unknown:
		default:
			return TRANSPORT_UNKNOWN;
		}
	}

TEST_CASE("converting Broker to Zeek protocol constants")
	{
	CHECK_EQ(to_zeek_port_proto(broker::port::protocol::tcp), TRANSPORT_TCP);
	CHECK_EQ(to_zeek_port_proto(broker::port::protocol::udp), TRANSPORT_UDP);
	CHECK_EQ(to_zeek_port_proto(broker::port::protocol::icmp), TRANSPORT_ICMP);
	CHECK_EQ(to_zeek_port_proto(broker::port::protocol::unknown), TRANSPORT_UNKNOWN);
	}

struct val_converter
	{
	using result_type = ValPtr;

	Type* type;

	result_type operator()(broker::none) { return nullptr; }

	result_type operator()(bool a)
		{
		if ( type->Tag() == TYPE_BOOL )
			return val_mgr->Bool(a);
		return nullptr;
		}

	result_type operator()(uint64_t a)
		{
		if ( type->Tag() == TYPE_COUNT )
			return val_mgr->Count(a);
		return nullptr;
		}

	result_type operator()(int64_t a)
		{
		if ( type->Tag() == TYPE_INT )
			return val_mgr->Int(a);
		return nullptr;
		}

	result_type operator()(double a)
		{
		if ( type->Tag() == TYPE_DOUBLE )
			return make_intrusive<DoubleVal>(a);
		return nullptr;
		}

	result_type operator()(std::string& a)
		{
		switch ( type->Tag() )
			{
			case TYPE_STRING:
				return make_intrusive<StringVal>(a.size(), a.data());
			case TYPE_FILE:
				{
				auto file = File::Get(a.data());

				if ( file )
					return make_intrusive<FileVal>(std::move(file));

				return nullptr;
				}
			default:
				return nullptr;
			}
		}

	result_type operator()(broker::address& a)
		{
		if ( type->Tag() == TYPE_ADDR )
			{
			auto bits = reinterpret_cast<const in6_addr*>(&a.bytes());
			return make_intrusive<AddrVal>(IPAddr(*bits));
			}

		return nullptr;
		}

	result_type operator()(broker::subnet& a)
		{
		if ( type->Tag() == TYPE_SUBNET )
			{
			auto bits = reinterpret_cast<const in6_addr*>(&a.network().bytes());
			return make_intrusive<SubNetVal>(IPPrefix(IPAddr(*bits), a.length()));
			}

		return nullptr;
		}

	result_type operator()(broker::port& a)
		{
		if ( type->Tag() == TYPE_PORT )
			return val_mgr->Port(a.number(), to_zeek_port_proto(a.type()));

		return nullptr;
		}

	result_type operator()(broker::timestamp& a)
		{
		if ( type->Tag() != TYPE_TIME )
			return nullptr;

		using namespace std::chrono;
		auto s = duration_cast<broker::fractional_seconds>(a.time_since_epoch());
		return make_intrusive<TimeVal>(s.count());
		}

	result_type operator()(broker::timespan& a)
		{
		if ( type->Tag() != TYPE_INTERVAL )
			return nullptr;

		using namespace std::chrono;
		auto s = duration_cast<broker::fractional_seconds>(a);
		return make_intrusive<IntervalVal>(s.count());
		}

	result_type operator()(broker::enum_value& a)
		{
		if ( type->Tag() == TYPE_ENUM )
			{
			auto etype = type->AsEnumType();
			auto i = etype->Lookup(zeek::detail::GLOBAL_MODULE_NAME, a.name.data());

			if ( i == -1 )
				return nullptr;

			auto rval = etype->GetEnumVal(i);
			return rval;
			}

		return nullptr;
		}

	result_type operator()(broker::set& a)
		{
		if ( ! type->IsSet() )
			return nullptr;

		auto tt = type->AsTableType();
		auto rval = make_intrusive<TableVal>(IntrusivePtr{NewRef{}, tt});

		for ( auto& item : a )
			{
			const auto& expected_index_types = tt->GetIndices()->GetTypes();
			broker::vector composite_key;
<<<<<<< HEAD
			auto indices = broker::get_if<broker::vector>(&item);
=======
			auto indices = get_if<broker::vector>(&item);
>>>>>>> ff4f3f35

			if ( indices )
				{
				if ( expected_index_types.size() == 1 )
					{
					auto disambiguate = serialized_as_vector(expected_index_types[0]->Tag());

					if ( disambiguate )
						{
						// Disambiguate from composite key w/ multiple vals.
						composite_key.emplace_back(move(item));
						indices = &composite_key;
						}
					}
				}
			else
				{
				composite_key.emplace_back(move(item));
				indices = &composite_key;
				}

			if ( expected_index_types.size() != indices->size() )
				return nullptr;

			auto list_val = make_intrusive<ListVal>(TYPE_ANY);

			for ( size_t i = 0; i < indices->size(); ++i )
				{
				auto index_val = data_to_val(move((*indices)[i]), expected_index_types[i].get());

				if ( ! index_val )
					return nullptr;

				list_val->Append(std::move(index_val));
				}

			rval->Assign(std::move(list_val), nullptr);
			}

		return rval;
		}

	result_type operator()(broker::table& a)
		{
		if ( ! type->IsTable() )
			return nullptr;

		auto tt = type->AsTableType();
		auto rval = make_intrusive<TableVal>(IntrusivePtr{NewRef{}, tt});

		for ( auto& item : a )
			{
			const auto& expected_index_types = tt->GetIndices()->GetTypes();
			broker::vector composite_key;
<<<<<<< HEAD
			auto indices = broker::get_if<broker::vector>(&item.first);
=======
			auto indices = get_if<broker::vector>(&item.first);
>>>>>>> ff4f3f35

			if ( indices )
				{
				if ( expected_index_types.size() == 1 )
					{
					auto disambiguate = serialized_as_vector(expected_index_types[0]->Tag());

					if ( disambiguate )
						{
						// Disambiguate from composite key w/ multiple vals.
						composite_key.emplace_back(move(item.first));
						indices = &composite_key;
						}
					}
				}
			else
				{
				composite_key.emplace_back(move(item.first));
				indices = &composite_key;
				}

			if ( expected_index_types.size() != indices->size() )
				return nullptr;

			auto list_val = make_intrusive<ListVal>(TYPE_ANY);

			for ( size_t i = 0; i < indices->size(); ++i )
				{
				auto index_val = data_to_val(move((*indices)[i]), expected_index_types[i].get());

				if ( ! index_val )
					return nullptr;

				list_val->Append(std::move(index_val));
				}

			auto value_val = data_to_val(move(item.second), tt->Yield().get());

			if ( ! value_val )
				return nullptr;

			rval->Assign(std::move(list_val), std::move(value_val));
			}

		return rval;
		}

	result_type operator()(broker::vector& a)
		{
		if ( type->Tag() == TYPE_VECTOR )
			{
			auto vt = type->AsVectorType();
			auto rval = make_intrusive<VectorVal>(IntrusivePtr{NewRef{}, vt});

			for ( auto& item : a )
				{
				auto item_val = data_to_val(move(item), vt->Yield().get());

				if ( ! item_val )
					return nullptr;

				rval->Assign(rval->Size(), std::move(item_val));
				}

			return rval;
			}
		else if ( type->Tag() == TYPE_LIST )
			{
			// lists are just treated as vectors on the broker side.
			auto lt = type->AsTypeList();
			auto pure = lt->IsPure();
			const auto& types = lt->GetTypes();

			if ( ! pure && a.size() > types.size() )
				return nullptr;

			auto lt_tag = pure ? lt->GetPureType()->Tag() : TYPE_ANY;
			auto rval = make_intrusive<ListVal>(lt_tag);

			unsigned int pos = 0;
			for ( auto& item : a )
				{
				auto item_val = data_to_val(move(item),
				                            pure ? lt->GetPureType().get() : types[pos].get());
				pos++;

				if ( ! item_val )
					return nullptr;

				rval->Append(std::move(item_val));
				}
			return rval;
			}
		else if ( type->Tag() == TYPE_FUNC )
			{
			if ( a.size() < 1 || a.size() > 2 )
				return nullptr;

			auto name = broker::get_if<std::string>(a[0]);
			if ( ! name )
				return nullptr;

			const auto& id = zeek::detail::global_scope()->Find(*name);
			if ( ! id )
				return nullptr;

			const auto& rval = id->GetVal();
			if ( ! rval )
				return nullptr;

			const auto& t = rval->GetType();
			if ( ! t )
				return nullptr;

			if ( t->Tag() != TYPE_FUNC )
				return nullptr;

			if ( a.size() == 2 ) // we have a closure/capture frame
				{
				// Note, seems if we already have a separate
				// instance of the same lambda, then unless
				// we use a cloned value, we'll step on that
				// one's captures, too.  This is because
				// the capture mapping lives with the Func
				// object rather than the FuncVal.  However,
				// we can't readily Clone() here because
				// rval is const (and, grrr, Clone() is not).
				// -VP
				// rval = rval->Clone();

				auto frame = broker::get_if<broker::vector>(a[1]);
				if ( ! frame )
					return nullptr;

				auto* b = dynamic_cast<zeek::detail::ScriptFunc*>(rval->AsFunc());
				if ( ! b )
					return nullptr;

				if ( b->HasCopySemantics() )
					{
					if ( ! b->DeserializeCaptures(*frame) )
						return nullptr;
					}
				else
					{
					// Support for deprecated serialization.
					if ( ! b->UpdateClosure(*frame) )
						return nullptr;
					}
				}

			return rval;
			}
		else if ( type->Tag() == TYPE_RECORD )
			{
			auto rt = type->AsRecordType();
			auto rval = make_intrusive<RecordVal>(IntrusivePtr{NewRef{}, rt});
			auto idx = 0u;

			for ( size_t i = 0; i < static_cast<size_t>(rt->NumFields()); ++i )
				{
				if ( idx >= a.size() )
					return nullptr;

<<<<<<< HEAD
				if ( broker::get_if<broker::none>(&a[idx]) != nullptr )
=======
				if ( get_if<broker::none>(&a[idx]) != nullptr )
>>>>>>> ff4f3f35
					{
					rval->Remove(i);
					++idx;
					continue;
					}

				auto item_val = data_to_val(move(a[idx]), rt->GetFieldType(i).get());

				if ( ! item_val )
					return nullptr;

				rval->Assign(i, std::move(item_val));
				++idx;
				}

			return rval;
			}
		else if ( type->Tag() == TYPE_PATTERN )
			{
			if ( a.size() != 2 )
				return nullptr;

<<<<<<< HEAD
			auto exact_text = broker::get_if<std::string>(&a[0]);
			auto anywhere_text = broker::get_if<std::string>(&a[1]);
=======
			auto exact_text = get_if<std::string>(&a[0]);
			auto anywhere_text = get_if<std::string>(&a[1]);
>>>>>>> ff4f3f35

			if ( ! exact_text || ! anywhere_text )
				return nullptr;

			auto* re = new RE_Matcher(exact_text->c_str(), anywhere_text->c_str());

			if ( ! re->Compile() )
				{
				reporter->Error("failed compiling unserialized pattern: %s, %s",
				                exact_text->c_str(), anywhere_text->c_str());
				delete re;
				return nullptr;
				}

			auto rval = make_intrusive<PatternVal>(re);
			return rval;
			}
		else if ( type->Tag() == TYPE_OPAQUE )
			return OpaqueVal::Unserialize(a);

		return nullptr;
		}
	};

struct type_checker
	{
	using result_type = bool;

	Type* type;

	result_type operator()(broker::none) { return false; }

	result_type operator()(bool a)
		{
		if ( type->Tag() == TYPE_BOOL )
			return true;
		return false;
		}

	result_type operator()(uint64_t a)
		{
		if ( type->Tag() == TYPE_COUNT )
			return true;
		return false;
		}

	result_type operator()(int64_t a)
		{
		if ( type->Tag() == TYPE_INT )
			return true;
		return false;
		}

	result_type operator()(double a)
		{
		if ( type->Tag() == TYPE_DOUBLE )
			return true;
		return false;
		}

	result_type operator()(const std::string& a)
		{
		switch ( type->Tag() )
			{
			case TYPE_STRING:
				return true;
			case TYPE_FILE:
				return true;
			default:
				return false;
			}
		}

	result_type operator()(const broker::address& a)
		{
		if ( type->Tag() == TYPE_ADDR )
			return true;

		return false;
		}

	result_type operator()(const broker::subnet& a)
		{
		if ( type->Tag() == TYPE_SUBNET )
			return true;

		return false;
		}

	result_type operator()(const broker::port& a)
		{
		if ( type->Tag() == TYPE_PORT )
			return true;

		return false;
		}

	result_type operator()(const broker::timestamp& a)
		{
		if ( type->Tag() == TYPE_TIME )
			return true;

		return false;
		}

	result_type operator()(const broker::timespan& a)
		{
		if ( type->Tag() == TYPE_INTERVAL )
			return true;

		return false;
		}

	result_type operator()(const broker::enum_value& a)
		{
		if ( type->Tag() == TYPE_ENUM )
			{
			auto etype = type->AsEnumType();
			auto i = etype->Lookup(zeek::detail::GLOBAL_MODULE_NAME, a.name.data());
			return i != -1;
			}

		return false;
		}

	result_type operator()(const broker::set& a)
		{
		if ( ! type->IsSet() )
			return false;

		auto tt = type->AsTableType();

		for ( const auto& item : a )
			{
			const auto& expected_index_types = tt->GetIndices()->GetTypes();
<<<<<<< HEAD
			auto indices = broker::get_if<broker::vector>(&item);
=======
			auto indices = get_if<broker::vector>(&item);
>>>>>>> ff4f3f35
			vector<const broker::data*> indices_to_check;

			if ( indices )
				{
				if ( expected_index_types.size() == 1 )
					{
					auto disambiguate = serialized_as_vector(expected_index_types[0]->Tag());

					if ( disambiguate )
						// Disambiguate from composite key w/ multiple vals.
						indices_to_check.emplace_back(&item);
					else
						{
						indices_to_check.reserve(indices->size());

						for ( size_t i = 0; i < indices->size(); ++i )
							indices_to_check.emplace_back(&(*indices)[i]);
						}
					}
				else
					{
					indices_to_check.reserve(indices->size());

					for ( size_t i = 0; i < indices->size(); ++i )
						indices_to_check.emplace_back(&(*indices)[i]);
					}
				}
			else
				indices_to_check.emplace_back(&item);

			if ( expected_index_types.size() != indices_to_check.size() )
				return false;

			for ( size_t i = 0; i < indices_to_check.size(); ++i )
				{
				auto expect = expected_index_types[i].get();
				auto& index_to_check = *(indices_to_check)[i];

				if ( ! data_type_check(index_to_check, expect) )
					return false;
				}
			}

		return true;
		}

	result_type operator()(const broker::table& a)
		{
		if ( ! type->IsTable() )
			return false;

		auto tt = type->AsTableType();

		for ( auto& item : a )
			{
			const auto& expected_index_types = tt->GetIndices()->GetTypes();
<<<<<<< HEAD
			auto indices = broker::get_if<broker::vector>(&item.first);
=======
			auto indices = get_if<broker::vector>(&item.first);
>>>>>>> ff4f3f35
			vector<const broker::data*> indices_to_check;

			if ( indices )
				{
				if ( expected_index_types.size() == 1 )
					{
					auto disambiguate = serialized_as_vector(expected_index_types[0]->Tag());

					if ( disambiguate )
						// Disambiguate from composite key w/ multiple vals.
						indices_to_check.emplace_back(&item.first);
					else
						{
						indices_to_check.reserve(indices->size());

						for ( size_t i = 0; i < indices->size(); ++i )
							indices_to_check.emplace_back(&(*indices)[i]);
						}
					}
				else
					{
					indices_to_check.reserve(indices->size());

					for ( size_t i = 0; i < indices->size(); ++i )
						indices_to_check.emplace_back(&(*indices)[i]);
					}
				}
			else
				indices_to_check.emplace_back(&item.first);

			if ( expected_index_types.size() != indices_to_check.size() )
				{
				return false;
				}

			for ( size_t i = 0; i < indices_to_check.size(); ++i )
				{
				auto expect = expected_index_types[i].get();
				auto& index_to_check = *(indices_to_check)[i];

				if ( ! data_type_check(index_to_check, expect) )
					return false;
				}

			if ( ! data_type_check(item.second, tt->Yield().get()) )
				return false;
			}

		return true;
		}

	result_type operator()(const broker::vector& a)
		{
		if ( type->Tag() == TYPE_VECTOR )
			{
			auto vt = type->AsVectorType();

			for ( auto& item : a )
				{
				if ( ! data_type_check(item, vt->Yield().get()) )
					return false;
				}

			return true;
			}
		else if ( type->Tag() == TYPE_FUNC )
			{
			if ( a.size() < 1 || a.size() > 2 )
				return false;

			auto name = broker::get_if<std::string>(a[0]);
			if ( ! name )
				return false;

			const auto& id = zeek::detail::global_scope()->Find(*name);
			if ( ! id )
				return false;

			const auto& rval = id->GetVal();
			if ( ! rval )
				return false;

			const auto& t = rval->GetType();
			if ( ! t )
				return false;

			if ( t->Tag() != TYPE_FUNC )
				return false;

			return true;
			}
		else if ( type->Tag() == TYPE_RECORD )
			{
			auto rt = type->AsRecordType();
			auto idx = 0u;

			for ( size_t i = 0; i < static_cast<size_t>(rt->NumFields()); ++i )
				{
				if ( idx >= a.size() )
					return false;

<<<<<<< HEAD
				if ( broker::get_if<broker::none>(&a[idx]) != nullptr )
=======
				if ( get_if<broker::none>(&a[idx]) != nullptr )
>>>>>>> ff4f3f35
					{
					++idx;
					continue;
					}

				if ( ! data_type_check(a[idx], rt->GetFieldType(i).get()) )
					return false;

				++idx;
				}

			return true;
			}
		else if ( type->Tag() == TYPE_PATTERN )
			{
			if ( a.size() != 2 )
				return false;

<<<<<<< HEAD
			auto exact_text = broker::get_if<std::string>(&a[0]);
			auto anywhere_text = broker::get_if<std::string>(&a[1]);
=======
			auto exact_text = get_if<std::string>(&a[0]);
			auto anywhere_text = get_if<std::string>(&a[1]);
>>>>>>> ff4f3f35

			if ( ! exact_text || ! anywhere_text )
				return false;

			auto* re = new RE_Matcher(exact_text->c_str(), anywhere_text->c_str());
			auto compiled = re->Compile();
			delete re;

			if ( ! compiled )
				{
				reporter->Error("failed compiling pattern: %s, %s", exact_text->c_str(),
				                anywhere_text->c_str());
				return false;
				}

			return true;
			}
		else if ( type->Tag() == TYPE_OPAQUE )
			{
			// TODO: Could avoid doing the full unserialization here
			// and just check if the type is a correct match.
			auto ov = OpaqueVal::Unserialize(a);
			return ov != nullptr;
			}

		return false;
		}
	};

static bool data_type_check(const broker::data& d, Type* t)
	{
	if ( t->Tag() == TYPE_ANY )
		return true;

<<<<<<< HEAD
	return broker::visit(type_checker{t}, d);
=======
	return visit(type_checker{t}, d);
>>>>>>> ff4f3f35
	}

ValPtr data_to_val(broker::data d, Type* type)
	{
	if ( type->Tag() == TYPE_ANY )
		return make_data_val(move(d));

<<<<<<< HEAD
	return broker::visit(val_converter{type}, d);
=======
	return visit(val_converter{type}, d);
>>>>>>> ff4f3f35
	}

broker::expected<broker::data> val_to_data(const Val* v)
	{
	switch ( v->GetType()->Tag() )
		{
		case TYPE_BOOL:
			return {v->AsBool()};
		case TYPE_INT:
			return {v->AsInt()};
		case TYPE_COUNT:
			return {v->AsCount()};
		case TYPE_PORT:
			{
			auto p = v->AsPortVal();
			return {broker::port(p->Port(), to_broker_port_proto(p->PortType()))};
			}
		case TYPE_ADDR:
			{
			auto a = v->AsAddr();
			in6_addr tmp;
			a.CopyIPv6(&tmp);
			return {broker::address(reinterpret_cast<const uint32_t*>(&tmp),
			                        broker::address::family::ipv6,
			                        broker::address::byte_order::network)};
			}
			break;
		case TYPE_SUBNET:
			{
			auto s = v->AsSubNet();
			in6_addr tmp;
			s.Prefix().CopyIPv6(&tmp);
			auto a = broker::address(reinterpret_cast<const uint32_t*>(&tmp),
			                         broker::address::family::ipv6,
			                         broker::address::byte_order::network);
			return {broker::subnet(std::move(a), s.Length())};
			}
			break;
		case TYPE_DOUBLE:
			return {v->AsDouble()};
		case TYPE_TIME:
			{
			auto secs = broker::fractional_seconds{v->AsTime()};
			auto since_epoch = std::chrono::duration_cast<broker::timespan>(secs);
			return {broker::timestamp{since_epoch}};
			}
		case TYPE_INTERVAL:
			{
			auto secs = broker::fractional_seconds{v->AsInterval()};
			return {std::chrono::duration_cast<broker::timespan>(secs)};
			}
		case TYPE_ENUM:
			{
			auto enum_type = v->GetType()->AsEnumType();
			auto enum_name = enum_type->Lookup(v->AsEnum());
			return {broker::enum_value(enum_name ? enum_name : "<unknown enum>")};
			}
		case TYPE_STRING:
			{
			auto s = v->AsString();
			return {string(reinterpret_cast<const char*>(s->Bytes()), s->Len())};
			}
		case TYPE_FILE:
			return {string(v->AsFile()->Name())};
		case TYPE_FUNC:
			{
			const Func* f = v->AsFunc();
			std::string name(f->Name());

			broker::vector rval;
			rval.push_back(name);

			if ( name.find("lambda_<") == 0 )
				{
				// Only ScriptFuncs have closures.
				if ( auto b = dynamic_cast<const zeek::detail::ScriptFunc*>(f) )
					{
					auto bc = b->SerializeClosure();
					if ( ! bc )
						return broker::ec::invalid_data;

					rval.emplace_back(std::move(*bc));
					}
				else
					{
					reporter->InternalWarning("Closure with non-ScriptFunc");
					return broker::ec::invalid_data;
					}
				}

			return {std::move(rval)};
			}
		case TYPE_TABLE:
			{
			auto is_set = v->GetType()->IsSet();
			auto table = v->AsTable();
			auto table_val = v->AsTableVal();
			broker::data rval;

			if ( is_set )
				rval = broker::set();
			else
				rval = broker::table();

			for ( const auto& te : *table )
				{
				auto hk = te.GetHashKey();
				auto* entry = te.GetValue<TableEntryVal*>();

				auto vl = table_val->RecreateIndex(*hk);

				broker::vector composite_key;
				composite_key.reserve(vl->Length());

				for ( auto k = 0; k < vl->Length(); ++k )
					{
					auto key_part = val_to_data(vl->Idx(k).get());

					if ( ! key_part )
						return broker::ec::invalid_data;

					composite_key.emplace_back(move(*key_part));
					}

				broker::data key;

				if ( composite_key.size() == 1 )
					key = move(composite_key[0]);
				else
					key = move(composite_key);

				if ( is_set )
<<<<<<< HEAD
					broker::get<broker::set>(rval).emplace(move(key));
=======
					get<broker::set>(rval).emplace(move(key));
>>>>>>> ff4f3f35
				else
					{
					auto val = val_to_data(entry->GetVal().get());

					if ( ! val )
						return broker::ec::invalid_data;

<<<<<<< HEAD
					broker::get<broker::table>(rval).emplace(move(key), move(*val));
=======
					get<broker::table>(rval).emplace(move(key), move(*val));
>>>>>>> ff4f3f35
					}
				}

			return {std::move(rval)};
			}
		case TYPE_VECTOR:
			{
			auto vec = v->AsVectorVal();
			broker::vector rval;
			rval.reserve(vec->Size());

			for ( auto i = 0u; i < vec->Size(); ++i )
				{
				auto item_val = vec->ValAt(i);

				if ( ! item_val )
					continue;

				auto item = val_to_data(item_val.get());

				if ( ! item )
					return broker::ec::invalid_data;

				rval.emplace_back(move(*item));
				}

			return {std::move(rval)};
			}
		case TYPE_LIST:
			{
			// We don't really support lists on the broker side.
			// So we just pretend that it is a vector instead.
			auto list = v->AsListVal();
			broker::vector rval;
			rval.reserve(list->Length());

			for ( auto i = 0; i < list->Length(); ++i )
				{
				const auto& item_val = list->Idx(i);

				if ( ! item_val )
					continue;

				auto item = val_to_data(item_val.get());

				if ( ! item )
					return broker::ec::invalid_data;

				rval.emplace_back(move(*item));
				}

			return {std::move(rval)};
			}
		case TYPE_RECORD:
			{
			auto rec = v->AsRecordVal();
			broker::vector rval;
			size_t num_fields = v->GetType()->AsRecordType()->NumFields();
			rval.reserve(num_fields);

			for ( size_t i = 0; i < num_fields; ++i )
				{
				auto item_val = rec->GetFieldOrDefault(i);

				if ( ! item_val )
					{
					rval.emplace_back(broker::nil);
					continue;
					}

				auto item = val_to_data(item_val.get());

				if ( ! item )
					return broker::ec::invalid_data;

				rval.emplace_back(move(*item));
				}

			return {std::move(rval)};
			}
		case TYPE_PATTERN:
			{
			const RE_Matcher* p = v->AsPattern();
			broker::vector rval = {p->PatternText(), p->AnywherePatternText()};
			return {std::move(rval)};
			}
		case TYPE_OPAQUE:
			{
			auto c = v->AsOpaqueVal()->Serialize();
			if ( ! c )
				{
				reporter->Error("unsupported opaque type for serialization");
				break;
				}

			return {c};
			}
		default:
			reporter->Error("unsupported Broker::Data type: %s", type_name(v->GetType()->Tag()));
			break;
		}

	return broker::ec::invalid_data;
	}

RecordValPtr make_data_val(Val* v)
	{
	auto rval = make_intrusive<RecordVal>(BifType::Record::Broker::Data);
	auto data = val_to_data(v);

	if ( data )
		rval->Assign(0, make_intrusive<DataVal>(move(*data)));
	else
		reporter->Warning("did not get a value from val_to_data");

	return rval;
	}

RecordValPtr make_data_val(broker::data d)
	{
	auto rval = make_intrusive<RecordVal>(BifType::Record::Broker::Data);
	rval->Assign(0, make_intrusive<DataVal>(move(d)));
	return rval;
	}

struct data_type_getter
	{
	using result_type = EnumValPtr;

	result_type operator()(broker::none)
		{
		return BifType::Enum::Broker::DataType->GetEnumVal(BifEnum::Broker::NONE);
		}

	result_type operator()(bool)
		{
		return BifType::Enum::Broker::DataType->GetEnumVal(BifEnum::Broker::BOOL);
		}

	result_type operator()(uint64_t)
		{
		return BifType::Enum::Broker::DataType->GetEnumVal(BifEnum::Broker::COUNT);
		}

	result_type operator()(int64_t)
		{
		return BifType::Enum::Broker::DataType->GetEnumVal(BifEnum::Broker::INT);
		}

	result_type operator()(double)
		{
		return BifType::Enum::Broker::DataType->GetEnumVal(BifEnum::Broker::DOUBLE);
		}

	result_type operator()(const std::string&)
		{
		return BifType::Enum::Broker::DataType->GetEnumVal(BifEnum::Broker::STRING);
		}

	result_type operator()(const broker::address&)
		{
		return BifType::Enum::Broker::DataType->GetEnumVal(BifEnum::Broker::ADDR);
		}

	result_type operator()(const broker::subnet&)
		{
		return BifType::Enum::Broker::DataType->GetEnumVal(BifEnum::Broker::SUBNET);
		}

	result_type operator()(const broker::port&)
		{
		return BifType::Enum::Broker::DataType->GetEnumVal(BifEnum::Broker::PORT);
		}

	result_type operator()(const broker::timestamp&)
		{
		return BifType::Enum::Broker::DataType->GetEnumVal(BifEnum::Broker::TIME);
		}

	result_type operator()(const broker::timespan&)
		{
		return BifType::Enum::Broker::DataType->GetEnumVal(BifEnum::Broker::INTERVAL);
		}

	result_type operator()(const broker::enum_value&)
		{
		return BifType::Enum::Broker::DataType->GetEnumVal(BifEnum::Broker::ENUM);
		}

	result_type operator()(const broker::set&)
		{
		return BifType::Enum::Broker::DataType->GetEnumVal(BifEnum::Broker::SET);
		}

	result_type operator()(const broker::table&)
		{
		return BifType::Enum::Broker::DataType->GetEnumVal(BifEnum::Broker::TABLE);
		}

	result_type operator()(const broker::vector&)
		{
		// Note that Broker uses vectors to store record data, so there's
		// no actual way to tell if this data was originally associated
		// with a Zeek record.
		return BifType::Enum::Broker::DataType->GetEnumVal(BifEnum::Broker::VECTOR);
		}
	};

EnumValPtr get_data_type(RecordVal* v, zeek::detail::Frame* frame)
	{
<<<<<<< HEAD
	return broker::visit(data_type_getter{}, opaque_field_to_data(v, frame));
=======
	return visit(data_type_getter{}, opaque_field_to_data(v, frame));
>>>>>>> ff4f3f35
	}

broker::data& opaque_field_to_data(RecordVal* v, zeek::detail::Frame* f)
	{
	const auto& d = v->GetField(0);

	if ( ! d )
		reporter->RuntimeError(f->GetCallLocation(), "Broker::Data's opaque field is not set");

	// RuntimeError throws an exception which causes this line to never exceute.
	// NOLINTNEXTLINE(clang-analyzer-core.uninitialized.UndefReturn)
	return static_cast<DataVal*>(d.get())->data;
	}

void DataVal::ValDescribe(ODesc* d) const
	{
	d->Add("broker::data{");
	d->Add(broker::to_string(data));
	d->Add("}");
	}

bool DataVal::canCastTo(zeek::Type* t) const
	{
	return data_type_check(data, t);
	}

ValPtr DataVal::castTo(zeek::Type* t)
	{
	return data_to_val(data, t);
	}

const TypePtr& DataVal::ScriptDataType()
	{
	static auto script_data_type = id::find_type("Broker::Data");
	return script_data_type;
	}

IMPLEMENT_OPAQUE_VALUE(zeek::Broker::detail::DataVal)

broker::expected<broker::data> DataVal::DoSerialize() const
	{
	return data;
	}

bool DataVal::DoUnserialize(const broker::data& data_)
	{
	data = data_;
	return true;
	}

IMPLEMENT_OPAQUE_VALUE(zeek::Broker::detail::SetIterator)

broker::expected<broker::data> SetIterator::DoSerialize() const
	{
	return broker::vector{dat, *it};
	}

bool SetIterator::DoUnserialize(const broker::data& data)
	{
<<<<<<< HEAD
	auto v = broker::get_if<broker::vector>(&data);
	if ( ! (v && v->size() == 2) )
		return false;

	auto x = broker::get_if<broker::set>(&(*v)[0]);
=======
	auto v = get_if<broker::vector>(&data);
	if ( ! (v && v->size() == 2) )
		return false;

	auto x = get_if<broker::set>(&(*v)[0]);
>>>>>>> ff4f3f35

	// We set the iterator by finding the element it used to point to.
	// This is not perfect, as there's no guarantee that the restored
	// container will list the elements in the same order. But it's as
	// good as we can do, and it should generally work out.
	if ( x->find((*v)[1]) == x->end() )
		return false;

	dat = *x;
	it = dat.find((*v)[1]);
	return true;
	}

IMPLEMENT_OPAQUE_VALUE(zeek::Broker::detail::TableIterator)

broker::expected<broker::data> TableIterator::DoSerialize() const
	{
	return broker::vector{dat, it->first};
	}

bool TableIterator::DoUnserialize(const broker::data& data)
	{
<<<<<<< HEAD
	auto v = broker::get_if<broker::vector>(&data);
	if ( ! (v && v->size() == 2) )
		return false;

	auto x = broker::get_if<broker::table>(&(*v)[0]);
=======
	auto v = get_if<broker::vector>(&data);
	if ( ! (v && v->size() == 2) )
		return false;

	auto x = get_if<broker::table>(&(*v)[0]);
>>>>>>> ff4f3f35

	// We set the iterator by finding the element it used to point to.
	// This is not perfect, as there's no guarantee that the restored
	// container will list the elements in the same order. But it's as
	// good as we can do, and it should generally work out.
	if ( x->find((*v)[1]) == x->end() )
		return false;

	dat = *x;
	it = dat.find((*v)[1]);
	return true;
	}

IMPLEMENT_OPAQUE_VALUE(zeek::Broker::detail::VectorIterator)

broker::expected<broker::data> VectorIterator::DoSerialize() const
	{
	broker::integer difference = it - dat.begin();
	return broker::vector{dat, difference};
	}

bool VectorIterator::DoUnserialize(const broker::data& data)
	{
<<<<<<< HEAD
	auto v = broker::get_if<broker::vector>(&data);
	if ( ! (v && v->size() == 2) )
		return false;

	auto x = broker::get_if<broker::vector>(&(*v)[0]);
	auto y = broker::get_if<broker::integer>(&(*v)[1]);
=======
	auto v = get_if<broker::vector>(&data);
	if ( ! (v && v->size() == 2) )
		return false;

	auto x = get_if<broker::vector>(&(*v)[0]);
	auto y = get_if<broker::integer>(&(*v)[1]);
>>>>>>> ff4f3f35

	if ( ! (x && y) )
		return false;

	dat = *x;
	it = dat.begin() + *y;
	return true;
	}

IMPLEMENT_OPAQUE_VALUE(zeek::Broker::detail::RecordIterator)

broker::expected<broker::data> RecordIterator::DoSerialize() const
	{
	broker::integer difference = it - dat.begin();
	return broker::vector{dat, difference};
	}

bool RecordIterator::DoUnserialize(const broker::data& data)
	{
<<<<<<< HEAD
	auto v = broker::get_if<broker::vector>(&data);
	if ( ! (v && v->size() == 2) )
		return false;

	auto x = broker::get_if<broker::vector>(&(*v)[0]);
	auto y = broker::get_if<broker::integer>(&(*v)[1]);
=======
	auto v = get_if<broker::vector>(&data);
	if ( ! (v && v->size() == 2) )
		return false;

	auto x = get_if<broker::vector>(&(*v)[0]);
	auto y = get_if<broker::integer>(&(*v)[1]);
>>>>>>> ff4f3f35

	if ( ! (x && y) )
		return false;

	dat = *x;
	it = dat.begin() + *y;
	return true;
	}

broker::data threading_field_to_data(const threading::Field* f)
	{
	auto name = f->name;
	auto type = static_cast<uint64_t>(f->type);
	auto subtype = static_cast<uint64_t>(f->subtype);
	auto optional = f->optional;

	broker::data secondary = broker::nil;

	if ( f->secondary_name )
		secondary = {f->secondary_name};

	return broker::vector({name, secondary, type, subtype, optional});
	}

threading::Field* data_to_threading_field(broker::data d)
	{
<<<<<<< HEAD
	if ( ! broker::is<broker::vector>(d) )
		return nullptr;

	auto& v = broker::get<broker::vector>(d);
	auto name = broker::get_if<std::string>(&v[0]);
	auto secondary = v[1];
	auto type = broker::get_if<broker::count>(&v[2]);
	auto subtype = broker::get_if<broker::count>(&v[3]);
	auto optional = broker::get_if<broker::boolean>(&v[4]);
=======
	if ( ! holds_alternative<broker::vector>(d) )
		return nullptr;

	auto& v = get<broker::vector>(d);
	auto name = get_if<std::string>(&v[0]);
	auto secondary = v[1];
	auto type = get_if<broker::count>(&v[2]);
	auto subtype = get_if<broker::count>(&v[3]);
	auto optional = get_if<broker::boolean>(&v[4]);
>>>>>>> ff4f3f35

	if ( ! (name && type && subtype && optional) )
		return nullptr;

<<<<<<< HEAD
	if ( secondary != broker::nil && ! broker::is<std::string>(secondary) )
		return nullptr;

	return new threading::Field(
		name->c_str(),
		secondary != broker::nil ? broker::get<std::string>(secondary).c_str() : nullptr,
=======
	if ( secondary != broker::nil && ! holds_alternative<std::string>(secondary) )
		return nullptr;

	return new threading::Field(
		name->c_str(), secondary != broker::nil ? get<std::string>(secondary).c_str() : nullptr,
>>>>>>> ff4f3f35
		static_cast<TypeTag>(*type), static_cast<TypeTag>(*subtype), *optional);
	}

	} // namespace zeek::Broker::detail<|MERGE_RESOLUTION|>--- conflicted
+++ resolved
@@ -226,11 +226,7 @@
 			{
 			const auto& expected_index_types = tt->GetIndices()->GetTypes();
 			broker::vector composite_key;
-<<<<<<< HEAD
-			auto indices = broker::get_if<broker::vector>(&item);
-=======
 			auto indices = get_if<broker::vector>(&item);
->>>>>>> ff4f3f35
 
 			if ( indices )
 				{
@@ -285,11 +281,7 @@
 			{
 			const auto& expected_index_types = tt->GetIndices()->GetTypes();
 			broker::vector composite_key;
-<<<<<<< HEAD
-			auto indices = broker::get_if<broker::vector>(&item.first);
-=======
 			auto indices = get_if<broker::vector>(&item.first);
->>>>>>> ff4f3f35
 
 			if ( indices )
 				{
@@ -454,11 +446,7 @@
 				if ( idx >= a.size() )
 					return nullptr;
 
-<<<<<<< HEAD
-				if ( broker::get_if<broker::none>(&a[idx]) != nullptr )
-=======
 				if ( get_if<broker::none>(&a[idx]) != nullptr )
->>>>>>> ff4f3f35
 					{
 					rval->Remove(i);
 					++idx;
@@ -481,13 +469,8 @@
 			if ( a.size() != 2 )
 				return nullptr;
 
-<<<<<<< HEAD
-			auto exact_text = broker::get_if<std::string>(&a[0]);
-			auto anywhere_text = broker::get_if<std::string>(&a[1]);
-=======
 			auto exact_text = get_if<std::string>(&a[0]);
 			auto anywhere_text = get_if<std::string>(&a[1]);
->>>>>>> ff4f3f35
 
 			if ( ! exact_text || ! anywhere_text )
 				return nullptr;
@@ -623,11 +606,7 @@
 		for ( const auto& item : a )
 			{
 			const auto& expected_index_types = tt->GetIndices()->GetTypes();
-<<<<<<< HEAD
-			auto indices = broker::get_if<broker::vector>(&item);
-=======
 			auto indices = get_if<broker::vector>(&item);
->>>>>>> ff4f3f35
 			vector<const broker::data*> indices_to_check;
 
 			if ( indices )
@@ -684,11 +663,7 @@
 		for ( auto& item : a )
 			{
 			const auto& expected_index_types = tt->GetIndices()->GetTypes();
-<<<<<<< HEAD
-			auto indices = broker::get_if<broker::vector>(&item.first);
-=======
 			auto indices = get_if<broker::vector>(&item.first);
->>>>>>> ff4f3f35
 			vector<const broker::data*> indices_to_check;
 
 			if ( indices )
@@ -790,11 +765,7 @@
 				if ( idx >= a.size() )
 					return false;
 
-<<<<<<< HEAD
-				if ( broker::get_if<broker::none>(&a[idx]) != nullptr )
-=======
 				if ( get_if<broker::none>(&a[idx]) != nullptr )
->>>>>>> ff4f3f35
 					{
 					++idx;
 					continue;
@@ -813,13 +784,8 @@
 			if ( a.size() != 2 )
 				return false;
 
-<<<<<<< HEAD
-			auto exact_text = broker::get_if<std::string>(&a[0]);
-			auto anywhere_text = broker::get_if<std::string>(&a[1]);
-=======
 			auto exact_text = get_if<std::string>(&a[0]);
 			auto anywhere_text = get_if<std::string>(&a[1]);
->>>>>>> ff4f3f35
 
 			if ( ! exact_text || ! anywhere_text )
 				return false;
@@ -854,11 +820,7 @@
 	if ( t->Tag() == TYPE_ANY )
 		return true;
 
-<<<<<<< HEAD
-	return broker::visit(type_checker{t}, d);
-=======
 	return visit(type_checker{t}, d);
->>>>>>> ff4f3f35
 	}
 
 ValPtr data_to_val(broker::data d, Type* type)
@@ -866,11 +828,7 @@
 	if ( type->Tag() == TYPE_ANY )
 		return make_data_val(move(d));
 
-<<<<<<< HEAD
-	return broker::visit(val_converter{type}, d);
-=======
 	return visit(val_converter{type}, d);
->>>>>>> ff4f3f35
 	}
 
 broker::expected<broker::data> val_to_data(const Val* v)
@@ -1003,11 +961,7 @@
 					key = move(composite_key);
 
 				if ( is_set )
-<<<<<<< HEAD
-					broker::get<broker::set>(rval).emplace(move(key));
-=======
 					get<broker::set>(rval).emplace(move(key));
->>>>>>> ff4f3f35
 				else
 					{
 					auto val = val_to_data(entry->GetVal().get());
@@ -1015,11 +969,7 @@
 					if ( ! val )
 						return broker::ec::invalid_data;
 
-<<<<<<< HEAD
-					broker::get<broker::table>(rval).emplace(move(key), move(*val));
-=======
 					get<broker::table>(rval).emplace(move(key), move(*val));
->>>>>>> ff4f3f35
 					}
 				}
 
@@ -1230,11 +1180,7 @@
 
 EnumValPtr get_data_type(RecordVal* v, zeek::detail::Frame* frame)
 	{
-<<<<<<< HEAD
-	return broker::visit(data_type_getter{}, opaque_field_to_data(v, frame));
-=======
 	return visit(data_type_getter{}, opaque_field_to_data(v, frame));
->>>>>>> ff4f3f35
 	}
 
 broker::data& opaque_field_to_data(RecordVal* v, zeek::detail::Frame* f)
@@ -1294,19 +1240,11 @@
 
 bool SetIterator::DoUnserialize(const broker::data& data)
 	{
-<<<<<<< HEAD
-	auto v = broker::get_if<broker::vector>(&data);
-	if ( ! (v && v->size() == 2) )
-		return false;
-
-	auto x = broker::get_if<broker::set>(&(*v)[0]);
-=======
 	auto v = get_if<broker::vector>(&data);
 	if ( ! (v && v->size() == 2) )
 		return false;
 
 	auto x = get_if<broker::set>(&(*v)[0]);
->>>>>>> ff4f3f35
 
 	// We set the iterator by finding the element it used to point to.
 	// This is not perfect, as there's no guarantee that the restored
@@ -1329,19 +1267,11 @@
 
 bool TableIterator::DoUnserialize(const broker::data& data)
 	{
-<<<<<<< HEAD
-	auto v = broker::get_if<broker::vector>(&data);
-	if ( ! (v && v->size() == 2) )
-		return false;
-
-	auto x = broker::get_if<broker::table>(&(*v)[0]);
-=======
 	auto v = get_if<broker::vector>(&data);
 	if ( ! (v && v->size() == 2) )
 		return false;
 
 	auto x = get_if<broker::table>(&(*v)[0]);
->>>>>>> ff4f3f35
 
 	// We set the iterator by finding the element it used to point to.
 	// This is not perfect, as there's no guarantee that the restored
@@ -1365,21 +1295,12 @@
 
 bool VectorIterator::DoUnserialize(const broker::data& data)
 	{
-<<<<<<< HEAD
-	auto v = broker::get_if<broker::vector>(&data);
-	if ( ! (v && v->size() == 2) )
-		return false;
-
-	auto x = broker::get_if<broker::vector>(&(*v)[0]);
-	auto y = broker::get_if<broker::integer>(&(*v)[1]);
-=======
 	auto v = get_if<broker::vector>(&data);
 	if ( ! (v && v->size() == 2) )
 		return false;
 
 	auto x = get_if<broker::vector>(&(*v)[0]);
 	auto y = get_if<broker::integer>(&(*v)[1]);
->>>>>>> ff4f3f35
 
 	if ( ! (x && y) )
 		return false;
@@ -1399,21 +1320,12 @@
 
 bool RecordIterator::DoUnserialize(const broker::data& data)
 	{
-<<<<<<< HEAD
-	auto v = broker::get_if<broker::vector>(&data);
-	if ( ! (v && v->size() == 2) )
-		return false;
-
-	auto x = broker::get_if<broker::vector>(&(*v)[0]);
-	auto y = broker::get_if<broker::integer>(&(*v)[1]);
-=======
 	auto v = get_if<broker::vector>(&data);
 	if ( ! (v && v->size() == 2) )
 		return false;
 
 	auto x = get_if<broker::vector>(&(*v)[0]);
 	auto y = get_if<broker::integer>(&(*v)[1]);
->>>>>>> ff4f3f35
 
 	if ( ! (x && y) )
 		return false;
@@ -1440,17 +1352,6 @@
 
 threading::Field* data_to_threading_field(broker::data d)
 	{
-<<<<<<< HEAD
-	if ( ! broker::is<broker::vector>(d) )
-		return nullptr;
-
-	auto& v = broker::get<broker::vector>(d);
-	auto name = broker::get_if<std::string>(&v[0]);
-	auto secondary = v[1];
-	auto type = broker::get_if<broker::count>(&v[2]);
-	auto subtype = broker::get_if<broker::count>(&v[3]);
-	auto optional = broker::get_if<broker::boolean>(&v[4]);
-=======
 	if ( ! holds_alternative<broker::vector>(d) )
 		return nullptr;
 
@@ -1460,25 +1361,15 @@
 	auto type = get_if<broker::count>(&v[2]);
 	auto subtype = get_if<broker::count>(&v[3]);
 	auto optional = get_if<broker::boolean>(&v[4]);
->>>>>>> ff4f3f35
 
 	if ( ! (name && type && subtype && optional) )
 		return nullptr;
 
-<<<<<<< HEAD
-	if ( secondary != broker::nil && ! broker::is<std::string>(secondary) )
-		return nullptr;
-
-	return new threading::Field(
-		name->c_str(),
-		secondary != broker::nil ? broker::get<std::string>(secondary).c_str() : nullptr,
-=======
 	if ( secondary != broker::nil && ! holds_alternative<std::string>(secondary) )
 		return nullptr;
 
 	return new threading::Field(
 		name->c_str(), secondary != broker::nil ? get<std::string>(secondary).c_str() : nullptr,
->>>>>>> ff4f3f35
 		static_cast<TypeTag>(*type), static_cast<TypeTag>(*subtype), *optional);
 	}
 
