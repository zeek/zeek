#
# Documentation conventions:
#
#     - Use past tense for activity that has already occured.
#
#     - List parameters with an empty line in between.
#
#     - Within the description, reference other parameters of the same events
#       as *arg*.
#
#     - Order:
#
#         - Short initial sentence  (which doesn't need to be a sentence),
#           starting with "Generated ..." 
#
#         - Description
#
#         - Parameters
#
#         - .. bro:see::
#
#         - .. note::
#
#         - .. todo::

## Generated at Bro initialization time. The event engine generates this
## event just before normal input processing begins. It can be used to execute
## one-time initialization code at startup. At the time a handler runs, Bro will
## have  executed any global initializations and statements.
##
## .. bro:see:: bro_done
##
## .. note::
##
##    When a ``bro_init`` handler executes, Bro has not yet seen any input packets
##    and therefore :bro:id:`network_time` is not  initialized yet. An artifact
##    of that is that any timer installed in a ``bro_init`` handler will fire
##    immediately with the first packet. The standard way to work around that is to
##    ignore the first time the timer fires and immediately reschedule.
##
event bro_init%(%);

## Generated at Bro termination time. The event engine generates this event when
## Bro is about to terminate, either due to having exhausted reading its input
## trace file(s), receiving a termination signal, or because Bro was run without
## a network input source and has finished executing any global statements.
##
## .. bro:see:: bro_init
##
## .. note::
##
##    If Bro terminates due to an invocation of :bro:id:`exit`, then this event is
##    not generated.
event bro_done%(%);

## Generated when an internal DNS lookup reduces the same result as last time.
## Bro keeps an internal DNS cache for host names and IP addresses it has
## already resolved. This event is generated when subsequent lookup returns
## the same result as stored in the cache.  
## 
## dm: A record describing the new resolver result (which matches the old one).   
##
## .. bro:see:: dns_mapping_altered dns_mapping_lost_name dns_mapping_new_name
##    dns_mapping_unverified
event dns_mapping_valid%(dm: dns_mapping%);

## Generated when an internal DNS lookup got no answer even though it had succeeded he
## past. Bro keeps an internal DNS cache for host names and IP addresses it has
## already resolved. This event is generated when a subsequent lookup does not
## produce an answer even though we have already stored a result in the cache.
## 
## dm: A record describing the old resolver result.
##
## .. bro:see:: dns_mapping_altered dns_mapping_lost_name dns_mapping_new_name
##    dns_mapping_valid
event dns_mapping_unverified%(dm: dns_mapping%);

## Generated when an internal DNS lookup succeeed but an earlier attempt not. had
## had succeeded he past. Bro keeps an internal DNS cache for host names and IP
## addresses it has already resolved. This event is generated when a subsequent
## lookup produces an answer for a query that was marked as failed in the cache. 
## 
## dm: A record describing the new resolver result.
##    
## .. bro:see:: dns_mapping_altered dns_mapping_lost_name dns_mapping_unverified
##    dns_mapping_valid
event dns_mapping_new_name%(dm: dns_mapping%);

## Generated when an internal DNS lookup returned zero answers even though it
## had succeeded he past. Bro keeps an internal DNS cache for host names and IP
## addresses it has already resolved. This event is generated when for a subsequent
## lookup we received answer that however was empty even though we have
## already stored a result in the cache.  
## 
## dm: A record describing the old resolver result.
##
## .. bro:see:: dns_mapping_altered dns_mapping_new_name dns_mapping_unverified
##    dns_mapping_valid
event dns_mapping_lost_name%(dm: dns_mapping%);

## Generated when an internal DNS lookup produced a different result than in
## past.  Bro keeps an internal DNS cache for host names and IP addresses it has
## already resolved. This event is generated when a subsequent lookup returns
## a different answer than we have stored in the cache.
## 
## dm: A record describing the new resolver result.
## 
## old_addrs: Addresses that used to be part of the returned set for the query
##            described by *dm*, but are not anymore.
## 
## new_addrs: Addresses that did not use to be part of the returned set for the
##            query described by *dm*, but now are.
##    
## .. bro:see:: dns_mapping_lost_name dns_mapping_new_name dns_mapping_unverified
##    dns_mapping_valid
event dns_mapping_altered%(dm: dns_mapping, old_addrs: addr_set, new_addrs: addr_set%);

## Generated for every new connection. The event is raised with the first packet
## of a previously unknown connection. Bro uses a flow-based definition of
## "connection" here that includes not only TCP sessions but also UDP and ICMP
## flows.
##
## c: The connection.
##
## .. bro:see:: connection_EOF connection_SYN_packet connection_attempt
##    connection_established connection_external connection_finished
##    connection_first_ACK connection_half_finished connection_partial_close
##    connection_pending connection_rejected connection_reset connection_reused
##    connection_state_remove connection_status_update connection_timeout
##    expected_connection_seen new_connection_contents partial_connection
##
## .. note::
##
##    Handling this event is potentially expensive. For example, during a SYN
##    flooding attack, every spoofed SYN packet will lead to a new
##    event.
event new_connection%(c: connection%);

## Generated when reassembly starts for a TCP connection. The event is raised
## at the moment when Bro's TCP analyzer enables stream reassembly for a
## connection.
##
## c: The connection.
##
## .. bro:see:: connection_EOF connection_SYN_packet connection_attempt
##    connection_established connection_external connection_finished
##    connection_first_ACK connection_half_finished connection_partial_close
##    connection_pending connection_rejected connection_reset connection_reused
##    connection_state_remove connection_status_update connection_timeout
##    expected_connection_seen new_connection partial_connection
event new_connection_contents%(c: connection%);

## Generated for an unsuccessful connection attempt. The event is raised when an
## originator unsuccessfully attempted to establish a connection. "Unsuccessful"
## is defined as at least :bro:id:`tcp_attempt_delay` seconds having elapsed since
## the originator first sent a connection establishment packet to the destination
## without seeing a reply.
##
## c: The connection.
##
## .. bro:see:: connection_EOF connection_SYN_packet connection_established
##    connection_external connection_finished connection_first_ACK
##    connection_half_finished connection_partial_close connection_pending
##    connection_rejected connection_reset connection_reused connection_state_remove
##    connection_status_update connection_timeout expected_connection_seen
##    new_connection new_connection_contents partial_connection
event connection_attempt%(c: connection%);

## Generated for an established TCP connection. The event is raised when the
## initial 3-way TCP handshake has successfully finished for a connection.
##
## c: The connection.
##
## .. bro:see:: connection_EOF connection_SYN_packet connection_attempt
##    connection_external connection_finished connection_first_ACK
##    connection_half_finished connection_partial_close connection_pending
##    connection_rejected connection_reset connection_reused connection_state_remove
##    connection_status_update connection_timeout expected_connection_seen
##    new_connection new_connection_contents partial_connection
event connection_established%(c: connection%);

## Generated for a new active TCP connection if Bro did not see the initial
## handshake. The event is raised when Bro has observed traffic from each endpoint,
## but the activity did not begin with the usual connection establishment.
##
## c: The connection.
##
## .. bro:see:: connection_EOF connection_SYN_packet connection_attempt
##    connection_established connection_external connection_finished
##    connection_first_ACK connection_half_finished connection_partial_close
##    connection_pending connection_rejected connection_reset connection_reused
##    connection_state_remove connection_status_update connection_timeout
##    expected_connection_seen new_connection new_connection_contents
##
event partial_connection%(c: connection%);

## Generated when a previously inactive endpoint attempts to close a TCP connection
## via a normal FIN handshake or an abort RST sequence. When the endpoint sent
## one of these packets, Bro waits :bro:id:`tcp_partial_close_delay` prior
## to generating the event, to give the other endpoint a chance to close the
## connection normally. 
## 
## c: The connection.
##
## .. bro:see:: connection_EOF connection_SYN_packet connection_attempt
##    connection_established connection_external connection_finished
##    connection_first_ACK connection_half_finished connection_pending
##    connection_rejected connection_reset connection_reused connection_state_remove
##    connection_status_update connection_timeout expected_connection_seen
##    new_connection new_connection_contents partial_connection
event connection_partial_close%(c: connection%);

## Generated for a TCP connection that finished normally. The event is raised
## when a regular FIN handshake from both endpoints was observed.
##
## c: The connection.
##
## .. bro:see:: connection_EOF connection_SYN_packet connection_attempt
##    connection_established connection_external connection_first_ACK
##    connection_half_finished connection_partial_close connection_pending
##    connection_rejected connection_reset connection_reused connection_state_remove
##    connection_status_update connection_timeout expected_connection_seen
##    new_connection new_connection_contents partial_connection
event connection_finished%(c: connection%);

## Generated when one endpoint of a TCP connection attempted to gracefully close
## the connection, but the other endpoint is in the TCP_INACTIVE state. This can
## happen due to split routing, in which Bro only sees one side of a connection. 
## 
## c: The connection.
##
## .. bro:see:: connection_EOF connection_SYN_packet connection_attempt
##    connection_established connection_external connection_finished
##    connection_first_ACK  connection_partial_close connection_pending
##    connection_rejected connection_reset connection_reused connection_state_remove
##    connection_status_update connection_timeout expected_connection_seen
##    new_connection new_connection_contents partial_connection
event connection_half_finished%(c: connection%);

## Generated for a rejected TCP connection. The event is raised when an originator
## attempted to setup a TCP connection but the responder replied with a RST packet
## denying it.
##
## .. bro:see:: connection_EOF connection_SYN_packet connection_attempt
##    connection_established connection_external connection_finished
##    connection_first_ACK connection_half_finished connection_partial_close
##    connection_pending  connection_reset connection_reused connection_state_remove
##    connection_status_update connection_timeout expected_connection_seen
##    new_connection new_connection_contents partial_connection
##
## c: The connection.
##
## .. note::
##
##    If the responder does not respond at all, :bro:id:`connection_attempt` is
##    raised instead. If the responder initially accepts the connection but aborts
##    it later, Bro first generates :bro:id:`connection_established` and then
##    :bro:id:`connection_reset`.
event connection_rejected%(c: connection%);

## Generated when an endpoint aborted a TCP connection. The event is raised
## when one endpoint of an established TCP connection aborted by sending a RST
## packet.
##
## c: The connection.
##
## .. bro:see:: connection_EOF connection_SYN_packet connection_attempt
##    connection_established connection_external connection_finished
##    connection_first_ACK connection_half_finished connection_partial_close
##    connection_pending connection_rejected  connection_reused
##    connection_state_remove connection_status_update connection_timeout
##    expected_connection_seen new_connection new_connection_contents
##    partial_connection
event connection_reset%(c: connection%);

## Generated for each still-open connection when Bro terminates.
## 
## c: The connection.
##
## .. bro:see:: connection_EOF connection_SYN_packet connection_attempt
##    connection_established connection_external connection_finished
##    connection_first_ACK connection_half_finished connection_partial_close
##    connection_rejected connection_reset connection_reused connection_state_remove
##    connection_status_update connection_timeout expected_connection_seen
##    new_connection new_connection_contents partial_connection bro_done
event connection_pending%(c: connection%);

## Generated when a connection's internal state is about to be removed from
## memory. Bro generates this event reliably once for every connection when it
## is about to delete the internal state. As such, the event is well-suited for
## scrip-level cleanup that needs to be performed for every connection.  The
## ``connection_state_remove`` event is generated not only for TCP sessions but
## also for UDP and ICMP flows.
##
## c: The connection.
##
## .. bro:see:: connection_EOF connection_SYN_packet connection_attempt
##    connection_established connection_external connection_finished
##    connection_first_ACK connection_half_finished connection_partial_close
##    connection_pending connection_rejected connection_reset connection_reused
##    connection_status_update connection_timeout expected_connection_seen
##    new_connection new_connection_contents partial_connection udp_inactivity_timeout
##    tcp_inactivity_timeout icmp_inactivity_timeout conn_stats
event connection_state_remove%(c: connection%);

## Generated for a SYN packet. Bro raises this event for every SYN packet seen by
## its TCP analyzer.
##
## c: The connection.
##
## pkt: Information extracted from the SYN packet.
##
## .. bro:see:: connection_EOF  connection_attempt connection_established
##    connection_external connection_finished connection_first_ACK
##    connection_half_finished connection_partial_close connection_pending
##    connection_rejected connection_reset connection_reused connection_state_remove
##    connection_status_update connection_timeout expected_connection_seen
##    new_connection new_connection_contents partial_connection
##
## .. note::
##
##    This event has quite low-level semantics and can potentially be expensive to
##    generate. It should only be used if one really needs the specific information
##    passed into the handler via the ``pkt`` argument. If not, handling one of the
##    other ``connection_*`` events is typically the better approach.
event connection_SYN_packet%(c: connection, pkt: SYN_packet%);

## Generated for the first ACK packet seen for a TCP connection from
## its *orginator*.
##
## c: The connection.
##
## pkt: Information extracted from the SYN packet.
##
## .. bro:see:: connection_EOF connection_SYN_packet connection_attempt
##    connection_established connection_external connection_finished
##    connection_half_finished connection_partial_close connection_pending
##    connection_rejected connection_reset connection_reused connection_state_remove
##    connection_status_update connection_timeout expected_connection_seen
##    new_connection new_connection_contents partial_connection
##
## .. note::
##
##    This event has quite low-level semantics and should be used only rarely.
event connection_first_ACK%(c: connection%);

## Generated when a TCP connection timed out. This event is raised when no activity
## was  seen for an interval of at least :bro:id:`tcp_connection_linger`, and
## either one endpoint has already closed the connection or one side never
## never became active.
##
## c: The connection.
##
## .. bro:see:: connection_EOF connection_SYN_packet connection_attempt
##    connection_established connection_external connection_finished
##    connection_first_ACK connection_half_finished connection_partial_close
##    connection_pending connection_rejected connection_reset connection_reused
##    connection_state_remove connection_status_update expected_connection_seen
##    new_connection new_connection_contents partial_connection
##
## .. note::
##
##    The precise semantics of this event can be unintuitive  as it only
##    covers a subset of cases where a connection times out. Often, handling
##    :bro:id:`connection_state_remove` is the better option. That one will be
##    generated reliably when an interval of ``tcp_inactivity_timeout`` has passed
##    with out any activity seen (but also for all other ways a connection may
##    terminate).
event connection_timeout%(c: connection%);

## Generated when a connection 4-tuple is reused. The event is raised when Bro
## sees a new TCP session or UDP flow using a 4-tuple matching that of an earlier
## connection it still consideres active.
##
## c: The connection.
##
## .. bro:see:: connection_EOF connection_SYN_packet connection_attempt
##    connection_established connection_external connection_finished
##    connection_first_ACK connection_half_finished connection_partial_close
##    connection_pending connection_rejected connection_reset connection_state_remove
##    connection_status_update connection_timeout expected_connection_seen
##    new_connection new_connection_contents partial_connection
event connection_reused%(c: connection%);

## Generated in regular intervals during the life time of a connection. The
## events is raised each ``connection_status_update_interval`` seconds
## and can be used to check conditions on a regular basis.
##
## c: The connection.
##
## .. bro:see:: connection_EOF connection_SYN_packet connection_attempt
##    connection_established connection_external connection_finished
##    connection_first_ACK connection_half_finished connection_partial_close
##    connection_pending connection_rejected connection_reset connection_reused
##    connection_state_remove  connection_timeout expected_connection_seen
##    new_connection new_connection_contents partial_connection
event connection_status_update%(c: connection%);

## Generated at the end of reassembled TCP connections. The TCP reassembler
## raised the event once for each endpoint of a connection when it finished
## reassembling the corresponding side of the communication.
##
## c: The connection.
##
## is_orig: True if the event is raised for the originator side.
##
## .. bro:see::  connection_SYN_packet connection_attempt connection_established
##    connection_external connection_finished connection_first_ACK
##    connection_half_finished connection_partial_close connection_pending
##    connection_rejected connection_reset connection_reused connection_state_remove
##    connection_status_update connection_timeout expected_connection_seen
##    new_connection new_connection_contents partial_connection
event connection_EOF%(c: connection, is_orig: bool%);

## Generated for a new connection received from the communication subsystem. Remote
## peers can inject packets into Bro's packet loop, for example via :doc:`Broccoli
## </components/broccoli/README>`.  The communication systems raises this event
## with the first packet of a connection coming in this way.
event connection_external%(c: connection, tag: string%);

## Generated when a connected is seen that has previously marked as being expected.
## The function :bro:id:`expect_connection` tells Bro to expect a particular
## connection to come up, and which analyzer to associate with it. Once the
## first packet of such a connection is indeed seen, this event is raised.
##
## c: The connection.
##
## a: The analyzer that was scheduled for the connection with the
##    :bro:id:`expect_connection` call. When the event is raised, that
##    analyzer will already have been activated to process the connection. The
##    ``count`` is one of the ``ANALYZER_*`` constants, e.g., ``ANALYZER_HTTP``.
##
## .. bro:see:: connection_EOF connection_SYN_packet connection_attempt
##    connection_established connection_external connection_finished
##    connection_first_ACK connection_half_finished connection_partial_close
##    connection_pending connection_rejected connection_reset connection_reused
##    connection_state_remove connection_status_update connection_timeout
##    new_connection new_connection_contents partial_connection
##   
## .. todo: We don't have a good way to document the automatically generated
##    ``ANALYZER_*`` constants right now. 
event expected_connection_seen%(c: connection, a: count%);

## Generated for every packet Bro sees. This is a very low-level and expensive
## event that should be avoided when at all possible. Is's usually infeasible to
## handle when processing even medium volumes of traffic in real-time. That
## said, if you work from a trace and want to do some packet-level analysis,
## it may come in handy.
##
## c: The connection the packet is part of.
##
## p: Informattion from the header of the packet that triggered the event.
##
## .. bro:see:: tcp_packet packet_contents 
event new_packet%(c: connection, p: pkt_hdr%);

## Generated for every packet that has non-empty transport-layer payload. This is a
## very low-level and expensive event that should be avoided when at all possible.
## It's usually  infeasible to handle when processing even medium volumes of
## traffic in real-time. It's even worse than :bro:id:`new_packet`. That said, if
## you work from a trace and want to do some packet-level analysis, it may come in
## handy.
##
## c: The connection the packet is part of.
##
## contants: The raw transport-layer payload.
##
## .. bro:see:: new_packet tcp_packet 
event packet_contents%(c: connection, contents: string%);

## Generated for every TCP packet. This is a very low-level and expensive event
## that should be avoided when at all possible. It's usually  infeasible to handle
## when processing even medium volumes of traffic in real-time.  It's slightly
## better than :bro:id:`new_packet` because it affects only TCP, but not much. That
## said, if you work from a trace and want to do some packet-level analysis, it may
## come in handy.
##
## c: The connection the packet is part of.
##
## is_orig: True if the packet was sent by the connection's originator.
##
## flags: A string with the packet's TCP flags. In the string, each character
##        corresponds to one set flag, as follows: ``S`` -> SYN; ``F`` -> FIN;
##        ``R`` -> RST; ``A`` -> ACK; ``P`` -> PUSH.       
##
## seq: The packet's TCP sequence number.
##
## ack: The packet's ACK number.
##
## len: The length of the TCP payload, as specified in the packet header.
##
## payload: The raw TCP payload. Note that this may less than *len* if the packet
##          was not fully captured.
##
## .. bro:see:: new_packet packet_contents tcp_option tcp_contents tcp_rexmit 
event tcp_packet%(c: connection, is_orig: bool, flags: string, seq: count, ack: count, len: count, payload: string%);

## Generated for each option found in a TCP header. Like many of the ``tcp_*``
## events, this is a very low-level event and potentially expensive as it may
## be raised very often.
##
## c: The connection the packet is part of.
##
## is_orig: True if the packet was sent by the connection's originator.
##
## opt: The numerical option number, as found in the TCP header.
##
## optlen: The length of the options value.
##
## .. bro:see:: tcp_packet tcp_contents tcp_rexmit 
##
## .. note:: There is currently no way to get the actual option value, if any.
event tcp_option%(c: connection, is_orig: bool, opt: count, optlen: count%);

## Generated for each chunk of reassembled TCP payload. When content delivery is
## enabled for a TCP connection (via :bro:id:`tcp_content_delivery_ports_orig`,
## :bro:id:`tcp_content_delivery_ports_resp`,
## :bro:id:`tcp_content_deliver_all_orig`,
## :bro:id:`tcp_content_deliver_all_resp`), this event is raised for each chunk
## of in-order payload reconstructed from the packet stream. Note that this event
## is potentially expensive if many connections carry signficant amounts of data as
## then all that needs to be passed on to the scripting layer.
##
## c: The connection the payload is part of.
##
## is_orig: True if the packet was sent by the connection's originator.
##
## seq: The sequence number corresponding to the first byte of the payload
##      chunk.
##
## payload: The raw payload, which will be non-empty.
##
## .. bro:see:: tcp_packet tcp_option tcp_rexmit
##    tcp_content_delivery_ports_orig tcp_content_delivery_ports_resp  
##    tcp_content_deliver_all_resp tcp_content_deliver_all_orig 
##    
## .. note::
##
##    The payload received by this event is the same that is also passed into
##    application-layer protocol analyzers internally. Subsequent invocations of
##    this event for the same connection receive non-overlapping in-order chunks
##    of its TCP payload stream. It is however undefined what size each chunk
##    has; while Bro passes the data on as soon as possible, specifics depend on
##    network-level effects such as latency, acknowledgements, reordering, etc.  
event tcp_contents%(c: connection, is_orig: bool, seq: count, contents: string%);

## Generated
event tcp_rexmit%(c: connection, is_orig: bool, seq: count, len: count, data_in_flight: count, window: count%);

## Generated when Bro detects a TCP retransmission inconsistency. When
## reassemling TCP stream, Bro buffers all payload until it seens the responder
## acking it. If during time, the sender resends a chunk of payload but with
## content than originally, this event will be raised.
##
## c: The connection showing the inconsistency.
##
## t1: The original payload.
##
## t2: The new payload.
##
## .. bro:see:: tcp_rexmit tcp_contents
event rexmit_inconsistency%(c: connection, t1: string, t2: string%);

## Generated when a TCP endpoint acknowledges payload that Bro did never see.
##
## c: The connection.
##
## .. bro:see:: content_gap
##
## .. note::
##
##    Seeing an acknowledgment indicates that the responder of the connection
##    says it has received the corresponding data. If Bro did not, it must have
##    either missed one or more packets, or the responder's TCP stack is broken
##    (which isn't unheard of). In practice, one will always see a few of these
##    events in any larger volume of network traffic. If there are lots of them,
##    however, that typically  means that there is a problem with the monitoring
##    infrastructure such as a tap dropping packets, split routing on the path, or
##    reordering at the tap.
##
##    This event reports similar situations as :bro:id:`content_gap`, though their
##    specifics differ slightly. Often, however, both will be raised for the same
##    connection if some of its data is missing. We should eventually merge
##    the two.
event ack_above_hole%(c: connection%);

## Generated when Bro detects a gap in a reassembled TCP payload stream. This event
## is raised when Bro, while reassemling a payload stream, determines that a chunk
## of payload is missing (e.g., because the responder has already acknowledged it,
## even though Bro didn't see it).
##
## c: The connection.
##
## is_orig: True if the gap is on the originator's side.
##
## seq: The sequence number where the gap starts.
##
## length: The number of bytes missing.
##
## .. bro:see:: ack_above_hole
##
## .. note::
##
##    Content gaps tend to occur occasionally for various reasons, including broken
##    TCP stacks. If, however, one finds lots of them, that typically means that
##    there is a problem with the monitoring infrastructure such as a tap dropping
##    packets, split routing on the path, or reordering at the tap.
##
##    This event reports similar situations as :bro:id:`ack_above_hole`, though
##    their specifics differ slightly. Often, however, both will be raised for
##    connection if some of its data is missing. We should eventually merge the
##    two.
event content_gap%(c: connection, is_orig: bool, seq: count, length: count%);

## Summarizes the amount of missing TCP payload at regular intervals. Internally,
## Bro tracks (1) the number of :bro:id:`ack_above_hole` events, including the
## numer of bytes missing; and (2) the total number of TCP acks seen, with the
## total volume of bytes that have been acked. This event reports these statistics
## in :bro:id:`gap_report_freq` intervals for the purpose of determining packet
## loss.
##
## dt: The time that has past since the last ``gap_report`` interval.
##
## info: The gap statistics.
##
## .. bro:see:: content_gap ack_above_hole
##
## .. note::
##
##    Bro comes with a script :doc:`/scripts/policy/misc/capture-loss`  that uses
##    this event to estimate packet loss and report when a predefined threshold is
##    exceeded.
event gap_report%(dt: interval, info: gap_info%);


## Generated when a protocol analyzer confirms that a connection is indeed
## using that protocol. Bro's dynamic protocol detection heuristically activates
## analyzers as soon as it believe a connection *could* be using a particular
## protocol. It is then left to the corresponding analyzer to verify whether that
## is indeed the case; if so, this event will be generated.
##
## c: The connection.
##
## atype: The type of the analyzer confirming that its protocol is in
##        use. The value is one of the ``ANALYZER_*`` constants. For example,
##        ``ANALYZER_HTTP`` means the HTTP analyzers determined that it's indeed
##        parsing an HTTP connection.
##
## aid:   A unique integer ID identifying the specific *instance* of the
##        analyzer *atype*  that is analyzing the connection ``c``. The ID can
##        be used to reference the analyzer when using  builtin functions like
##        :bro:id:`disable_analyzer`.
##
## .. bro:see:: protocol_violation
##
## .. note::
##
##    Bro's default scripts use this event to determine the ``service`` column of
##    :bro:type:`Conn::Info`: once confirmed, the protocol will be listed there
##    (and thus in ``conn.log``).
event protocol_confirmation%(c: connection, atype: count, aid: count%);

## Generated when a protocol analyzer determines that a connection it is parsing
## is not conforming to the protocol it expects. Bro's dynamic protocol detection
## heuristically activates analyzers as soon as it believe a connection *could* be
## using a particular protocol. It is then left to the corresponding analyzer to
## verify whether that is indeed the case;  if not, the analyzer will trigger this
## event.
##
## c: The connection.
##
## atype: The type of the analyzer confirming that its protocol is in
##        use. The value is one of the ``ANALYZER_*`` constants. For example,
##        ``ANALYZER_HTTP`` means the HTTP analyzers determined that it's indeed
##        parsing an HTTP connection.
##
## aid:   A unique integer ID identifying the specific *instance* of the
##        analyzer *atype*  that is analyzing the connection ``c``. The ID can
##        be used to reference the analyzer when using  builtin functions like
##        :bro:id:`disable_analyzer`.
##
## .. bro:see:: protocol_confirmation
##
## .. note::
##
##    Bro's default scripts use this event to disable an analyzer via
##    :bro:id:`disable_analyzer` if it's parsing the wrong protocol. That's however
##    a script-level decision and not done automatically by the event eninge.
event protocol_violation%(c: connection, atype: count, aid: count, reason: string%);

## Generated for each packet sent by a UDP flow's originator. This a potentially
## expsensive event due to the volume of UDP traffic and should be used with care.
##
## u: The connection record for the corresponding UDP flow.
##
## .. bro:see:: udp_contents udp_reply  udp_session_done
event udp_request%(u: connection%);

## Generated for each packet sent by a UDP flow's responder. This a potentially
## expsensive event due to the volume of UDP traffic and should be used with care.
##
## u: The connection record for the corresponding UDP flow.
##
## .. bro:see:: udp_contents  udp_request udp_session_done
event udp_reply%(u: connection%);

## Generated for UDP packets to pass on their payload. As the number of UDP
## packets  can be very large, this event is normally raised only for those on
## ports configured in :bro:id:`udp_content_delivery_ports_orig` (for packets sent
## by the flow's orgininator) or :bro:id:`udp_content_delivery_ports_resp` (for
## packets sent by the flow's responder). However, delivery can be enabled for all
## UDP request and reply packets by setting :bro:id:`udp_content_deliver_all_orig`
## or :bro:id:`udp_content_deliver_all_resp`, respectively. Note that this event is
## also raised for all matching UDP packets, including empty ones.
##
## u: The connection record for the corresponding UDP flow.
##
## is_orig: True if the event is raised for the originator side.
##
## .. bro:see::  udp_reply udp_request udp_session_done
##    udp_content_deliver_all_orig udp_content_deliver_all_resp
##    udp_content_delivery_ports_orig udp_content_delivery_ports_resp
event udp_contents%(u: connection, is_orig: bool, contents: string%);

## Generated when a UDP session for a supported protocol has finished. Some of
## Bro's application-layer UDP analyzers flag the end of a session by raising this
## event. Currently, the analyzers for DNS, NTP, Netbios, and Syslog support this.
##
## u: The connection record for the corresponding UDP flow.
##
## .. bro:see:: udp_contents udp_reply udp_request
event udp_session_done%(u: connection%);

## Generated for all ICMP messages that are not handled separetely with dedicated
## ICMP events. Bro's ICMP analyzer handles  a number of ICMP messages directly
## with dedicated events. This handlers acts as a fallback for those it doesn't.
## The *icmp* record provides more information about the message.
##
## See `Wikipedia
## <http://en.wikipedia.org/wiki/Internet_Control_Message_Protocol>`__ for more
## information about the ICMP protocol.
##
## c: The connection record for the corresponding ICMP flow.
##
## icmp: Additional ICMP-specific information augmenting the standard
##       connection record *c*.
##
## .. bro:see:: icmp_echo_reply icmp_echo_request icmp_redirect
##    icmp_time_exceeded icmp_unreachable
event icmp_sent%(c: connection, icmp: icmp_conn%);

## Generated for ICMP *echo request* messages.
##
## See `Wikipedia
## <http://en.wikipedia.org/wiki/Internet_Control_Message_Protocol>`__ for more
## information about the ICMP protocol.
##
## c: The connection record for the corresponding ICMP flow.
##
## icmp: Additional ICMP-specific information augmenting the standard
##       connection record *c*.
##
## id: The *echo request* identifier.
##
## seq: The *echo request* sequence number.
##
## payload: The message-specific data of the packet payload, i.e., everything after
##          the first 8 bytes of the ICMP header.
##
## .. bro:see:: icmp_echo_reply  icmp_redirect icmp_sent
##    icmp_time_exceeded icmp_unreachable
event icmp_echo_request%(c: connection, icmp: icmp_conn, id: count, seq: count, payload: string%);

## Generated for ICMP *echo reply* messages.
##
## See `Wikipedia
## <http://en.wikipedia.org/wiki/Internet_Control_Message_Protocol>`__ for more
## information about the ICMP protocol.
##
## c: The connection record for the corresponding ICMP flow.
##
## icmp: Additional ICMP-specific information augmenting the standard connection
##       record *c*.
##
## id: The *echo reply* identifier.
##
## seq: The *echo reply* sequence number.
##
## payload: The message-specific data of the packet payload, i.e., everything after
##          the first 8 bytes of the ICMP header.
##
## .. bro:see::  icmp_echo_request icmp_redirect icmp_sent
##    icmp_time_exceeded icmp_unreachable
event icmp_echo_reply%(c: connection, icmp: icmp_conn, id: count, seq: count, payload: string%);

## Generated for ICMP *destination unreachable* messages.
##
## See `Wikipedia
## <http://en.wikipedia.org/wiki/Internet_Control_Message_Protocol>`__ for more
## information about the ICMP protocol.
##
## c: The connection record for the corresponding ICMP flow.
##
## icmp: Additional ICMP-specific information augmenting the standard connection
##       record *c*.
##
## code: The ICMP code of the *unreachable* message.
##
## context: A record with specifics of the original packet that the message refers
##          to. *Unreachable* messages should include the original IP header from the packet
##          that triggered them, and Bro parses that into the *context* structure. Note
##          that if the *unreachable* includes only a partial IP header for some reason, no
##          fields of *context* will be filled out.
##
## .. bro:see:: icmp_echo_reply icmp_echo_request icmp_redirect icmp_sent
##    icmp_time_exceeded
event icmp_unreachable%(c: connection, icmp: icmp_conn, code: count, context: icmp_context%);

## Generated for ICMP *time exceeded* messages.
##
## See `Wikipedia
## <http://en.wikipedia.org/wiki/Internet_Control_Message_Protocol>`__ for more
## information about the ICMP protocol.
##
## c: The connection record for the corresponding ICMP flow.
##
## icmp: Additional ICMP-specific information augmenting the standard connection
##       record *c*.
##
## code: The ICMP code of the *exceeded* message.
##
## context: A record with specifics of the original packet that the message refers
##          to. *Unreachable* messages should include the original IP header from the packet
##          that triggered them, and Bro parses that into the *context* structure. Note that
##          if the *exceeded* includes only a partial IP header for some reason, no fields
##          of *context* will be filled out.
##
## .. bro:see:: icmp_echo_reply icmp_echo_request icmp_redirect icmp_sent
##     icmp_unreachable
event icmp_time_exceeded%(c: connection, icmp: icmp_conn, code: count, context: icmp_context%);

## Generated for ICMP *redirect* messages.
##
## See `Wikipedia
## <http://en.wikipedia.org/wiki/Internet_Control_Message_Protocol>`__ for more
## information about the ICMP protocol.
##
## c: The connection record for the corresponding ICMP flow.
##
## icmp: Additional ICMP-specific information augmenting the standard connection
##       record *c*.
##
## a: The new destination address the message is redirecting to.
##
## .. bro:see:: icmp_echo_reply icmp_echo_request  icmp_sent
##    icmp_time_exceeded icmp_unreachable
event icmp_redirect%(c: connection, icmp: icmp_conn, a: addr%);

## Generated when a TCP connection terminated, passing on statistics about the
## two endpoints. This event is always generated when Bro flushes the internal
## connection state, independent of how a connection terminates.    
##   
## c: The connection.
##   
## os: Statistics for the originator endpoint.
##     
## rs: Statistics for the responder endpoint.
##   
## .. bro:see:: connection_state_remove
event conn_stats%(c: connection, os: endpoint_stats, rs: endpoint_stats%);

## Generated for unexpected activity related to a specific connection.  When
## Bro's packet analysis encounters activity that does not conform to a protocol's
## specification, it raises one of the ``*_weird`` events to report that. This
## event is raised if the activity is tied directly to a specific connection.
##
## name: A unique name for the specific type of "weird" situation. Bro's default
##       scripts use this name in filtering policies that specify which "weirds" are
##       worth reporting.
##
## c: The corresponding connection.
##
## addl: Optional additional context further describing the situation.
##
## .. bro:see:: flow_weird net_weird
##
## .. note:: "Weird" activity is much more common in real-world network traffic
##    than one would intuitively expect. While in principle, any protocol violation
##    could be an attack attempt, it's much more likely that an endpoint's
##    implementation interprets an RFC quite liberally.
event conn_weird%(name: string, c: connection, addl: string%);

## Generated for unexpected activity related to a pair of hosts, but independent
## of a specific connection.  When Bro's packet analysis encounters activity that
## does not conform to a protocol's specification, it raises one of the ``*_weird``
## event to report that. This event is raised if the activity is related to a
## pair of hosts, yet not to a specific connection between them.
##
## name: A unique name for the specific type of "weird" situation. Bro's default
##       scripts use this name in filtering policies that specify which "weirds" are
##       worth reporting.
##
## src: The source address corresponding to the activity.
##
## dst: The destination address corresponding to the activity.
##
## .. bro:see:: conn_weird net_weird
##
## .. note:: "Weird" activity is much more common in real-world network traffic
##    than one would intuitively expect. While in principle, any protocol violation
##    could be an attack attempt, it's much more likely that an endpoint's
##    implementation interprets an RFC quite liberally.
event flow_weird%(name: string, src: addr, dst: addr%);

## Generated for unexpected activity that is not tied to a specific connection
## or pair of hosts. When Bro's packet analysis encounters activity that
## does not conform to a protocol's specification, it raises one of the
## ``*_weird`` event to report that. This event is raised if the activity is
## not tied directly to a specific connection or pair of hosts.
##
## name: A unique name for the specific type of "weird" situation. Bro's default
##       scripts use this name in filtering policies that specify which "weirds" are
##       worth reporting.
##
## .. bro:see:: flow_weird
##
## .. note:: "Weird" activity is much more common in real-world network traffic
##    than one would intuitively expect. While in principle, any protocol violation
##    could be an attack attempt, it's much more likely that an endpoint's
##    implementation interprets an RFC quite liberally.
event net_weird%(name: string%);

## Generated regularly for the purpose of profiling Bro's processing. This event
## is raised for every :bro:id:`load_sample_freq` packet. For these packets,
## Bro records script-level functions executed during their processing as well as
## further internal locations. By sampling the processing in this form, one can
## understand where Bro spends its time.
##
## samples: A set with functions and locations seens during the processing of
##          the sampled packet.
##
## CPU: The CPU time spent on processing the sampled.
##
## dmem: The difference in memory usage caused by processing the sampled packet.
event load_sample%(samples: load_sample_info, CPU: interval, dmem: int%);

## Generated for ARP requests.
##
## See `Wikipedia <http://en.wikipedia.org/wiki/Address_Resolution_Protocol>`__ for
## more information about the ARP protocol.
##
## mac_src: The request's source MAC address.
##
## mac_dst: The request's destination MAC address.
##
## SPA: The sender protocol address.
##
## SHA: The sender hardware address.
##
## TPA: The target protocol address.
##
## THA: The target hardware address.
##
## .. bro:see:: arp_reply  bad_arp
event arp_request%(mac_src: string, mac_dst: string, SPA: addr, SHA: string,
			TPA: addr, THA: string%);

## Generated for ARP replies.
##
## See `Wikipedia <http://en.wikipedia.org/wiki/Address_Resolution_Protocol>`__ for
## more information about the ARP protocol.
##
## mac_src: The replies's source MAC address.
##
## mac_dst: The replies's destination MAC address.
##
## SPA: The sender protocol address.
##
## SHA: The sender hardware address.
##
## TPA: The target protocol address.
##
## THA: The target hardware address.
##
## .. bro:see::  arp_request bad_arp
event arp_reply%(mac_src: string, mac_dst: string, SPA: addr, SHA: string,
			TPA: addr, THA: string%);

## Generated for ARP packets that Bro cannot interpret. Examples are packets with
## non-standard hardware address formats or hardware addresses that not match the
## originator of the packet.
##
## SPA: The sender protocol address.
##
## SHA: The sender hardware address.
##
## TPA: The target protocol address.
##
## THA: The target hardware address.
##
## explanation: A short description of why the ARP packet is considered "bad".
##
## .. bro:see:: arp_reply arp_request
##
## .. todo:: Bro's current default configuration does not activate the protocol
##    analyzer that generates this event; the corresponding script has not yet
##    been ported to Bro 2.x. To still enable this event, one needs to add a
##    corresponding entry to :bro:see:`dpd_config` or a DPD payload signature.
event bad_arp%(SPA: addr, SHA: string, TPA: addr, THA: string, explanation: string%);

## TODO.
## 
## See `Wikipedia <http://en.wikipedia.org/wiki/BitTorrent_(protocol)>`__ for more
## information about the BitTorrent protocol. 
##
## .. bro:see:: bittorrent_peer_bitfield bittorrent_peer_cancel bittorrent_peer_choke
##    bittorrent_peer_have bittorrent_peer_interested bittorrent_peer_keep_alive
##    bittorrent_peer_not_interested bittorrent_peer_piece bittorrent_peer_port
##    bittorrent_peer_request bittorrent_peer_unchoke bittorrent_peer_unknown
##    bittorrent_peer_weird
event bittorrent_peer_handshake%(c: connection, is_orig: bool,
			reserved: string, info_hash: string, peer_id: string%);

## TODO.
## 
## See `Wikipedia <http://en.wikipedia.org/wiki/BitTorrent_(protocol)>`__ for more
## information about the BitTorrent protocol. 
##
## .. bro:see:: bittorrent_peer_bitfield bittorrent_peer_cancel bittorrent_peer_choke
##    bittorrent_peer_handshake bittorrent_peer_have bittorrent_peer_interested
##    bittorrent_peer_not_interested bittorrent_peer_piece bittorrent_peer_port
##    bittorrent_peer_request bittorrent_peer_unchoke bittorrent_peer_unknown
##    bittorrent_peer_weird
event bittorrent_peer_keep_alive%(c: connection, is_orig: bool%);

## TODO.
## 
## See `Wikipedia <http://en.wikipedia.org/wiki/BitTorrent_(protocol)>`__ for more
## information about the BitTorrent protocol. 
##
## .. bro:see:: bittorrent_peer_bitfield bittorrent_peer_cancel
##    bittorrent_peer_handshake bittorrent_peer_have bittorrent_peer_interested
##    bittorrent_peer_keep_alive bittorrent_peer_not_interested bittorrent_peer_piece
##    bittorrent_peer_port bittorrent_peer_request bittorrent_peer_unchoke
##    bittorrent_peer_unknown bittorrent_peer_weird
event bittorrent_peer_choke%(c: connection, is_orig: bool%);

## TODO.
## 
## See `Wikipedia <http://en.wikipedia.org/wiki/BitTorrent_(protocol)>`__ for more
## information about the BitTorrent protocol. 
##
## .. bro:see:: bittorrent_peer_bitfield bittorrent_peer_cancel bittorrent_peer_choke
##    bittorrent_peer_handshake bittorrent_peer_have bittorrent_peer_interested
##    bittorrent_peer_keep_alive bittorrent_peer_not_interested bittorrent_peer_piece
##    bittorrent_peer_port bittorrent_peer_request
##    bittorrent_peer_unknown bittorrent_peer_weird
event bittorrent_peer_unchoke%(c: connection, is_orig: bool%);

## TODO.
## 
## See `Wikipedia <http://en.wikipedia.org/wiki/BitTorrent_(protocol)>`__ for more
## information about the BitTorrent protocol. 
##
## .. bro:see:: bittorrent_peer_bitfield bittorrent_peer_cancel bittorrent_peer_choke
##    bittorrent_peer_handshake bittorrent_peer_have bittorrent_peer_keep_alive
##    bittorrent_peer_not_interested bittorrent_peer_piece bittorrent_peer_port
##    bittorrent_peer_request bittorrent_peer_unchoke bittorrent_peer_unknown
##    bittorrent_peer_weird
event bittorrent_peer_interested%(c: connection, is_orig: bool%);

## TODO.
## 
## See `Wikipedia <http://en.wikipedia.org/wiki/BitTorrent_(protocol)>`__ for more
## information about the BitTorrent protocol. 
##
## .. bro:see:: bittorrent_peer_bitfield bittorrent_peer_cancel bittorrent_peer_choke
##    bittorrent_peer_handshake bittorrent_peer_have bittorrent_peer_interested
##    bittorrent_peer_keep_alive  bittorrent_peer_piece bittorrent_peer_port
##    bittorrent_peer_request bittorrent_peer_unchoke bittorrent_peer_unknown
##    bittorrent_peer_weird
event bittorrent_peer_not_interested%(c: connection, is_orig: bool%);

## TODO.
## 
## See `Wikipedia <http://en.wikipedia.org/wiki/BitTorrent_(protocol)>`__ for more
## information about the BitTorrent protocol. 
##
## .. bro:see:: bittorrent_peer_bitfield bittorrent_peer_cancel bittorrent_peer_choke
##    bittorrent_peer_handshake  bittorrent_peer_interested bittorrent_peer_keep_alive
##    bittorrent_peer_not_interested bittorrent_peer_piece bittorrent_peer_port
##    bittorrent_peer_request bittorrent_peer_unchoke bittorrent_peer_unknown
##    bittorrent_peer_weird
event bittorrent_peer_have%(c: connection, is_orig: bool, piece_index: count%);

## TODO.
## 
## See `Wikipedia <http://en.wikipedia.org/wiki/BitTorrent_(protocol)>`__ for more
## information about the BitTorrent protocol. 
##
## .. bro:see::  bittorrent_peer_cancel bittorrent_peer_choke bittorrent_peer_handshake
##    bittorrent_peer_have bittorrent_peer_interested bittorrent_peer_keep_alive
##    bittorrent_peer_not_interested bittorrent_peer_piece bittorrent_peer_port
##    bittorrent_peer_request bittorrent_peer_unchoke bittorrent_peer_unknown
##    bittorrent_peer_weird
event bittorrent_peer_bitfield%(c: connection, is_orig: bool, bitfield: string%);

## TODO.
## 
## See `Wikipedia <http://en.wikipedia.org/wiki/BitTorrent_(protocol)>`__ for more
## information about the BitTorrent protocol. 
##
## .. bro:see:: bittorrent_peer_bitfield bittorrent_peer_cancel bittorrent_peer_choke
##    bittorrent_peer_handshake bittorrent_peer_have bittorrent_peer_interested
##    bittorrent_peer_keep_alive bittorrent_peer_not_interested bittorrent_peer_piece
##    bittorrent_peer_port  bittorrent_peer_unchoke bittorrent_peer_unknown
##    bittorrent_peer_weird
event bittorrent_peer_request%(c: connection, is_orig: bool, index: count,
				begin: count, length: count%);

## TODO.
## 
## See `Wikipedia <http://en.wikipedia.org/wiki/BitTorrent_(protocol)>`__ for more
## information about the BitTorrent protocol. 
##
## .. bro:see:: bittorrent_peer_bitfield bittorrent_peer_cancel bittorrent_peer_choke
##    bittorrent_peer_handshake bittorrent_peer_have bittorrent_peer_interested
##    bittorrent_peer_keep_alive bittorrent_peer_not_interested bittorrent_peer_port
##    bittorrent_peer_request bittorrent_peer_unchoke bittorrent_peer_unknown
##    bittorrent_peer_weird
event bittorrent_peer_piece%(c: connection, is_orig: bool, index: count,
				begin: count, piece_length: count%);

## TODO.
## 
## See `Wikipedia <http://en.wikipedia.org/wiki/BitTorrent_(protocol)>`__ for more
## information about the BitTorrent protocol. 
##
## .. bro:see:: bittorrent_peer_bitfield  bittorrent_peer_choke
##    bittorrent_peer_handshake bittorrent_peer_have bittorrent_peer_interested
##    bittorrent_peer_keep_alive bittorrent_peer_not_interested bittorrent_peer_piece
##    bittorrent_peer_port bittorrent_peer_request bittorrent_peer_unchoke
##    bittorrent_peer_unknown bittorrent_peer_weird
event bittorrent_peer_cancel%(c: connection, is_orig: bool, index: count,
				begin: count, length: count%);

## TODO.
## 
## See `Wikipedia <http://en.wikipedia.org/wiki/BitTorrent_(protocol)>`__ for more
## information about the BitTorrent protocol. 
##
## .. bro:see:: bittorrent_peer_bitfield bittorrent_peer_cancel bittorrent_peer_choke
##    bittorrent_peer_handshake bittorrent_peer_have bittorrent_peer_interested
##    bittorrent_peer_keep_alive bittorrent_peer_not_interested bittorrent_peer_piece
##    bittorrent_peer_request bittorrent_peer_unchoke bittorrent_peer_unknown
##    bittorrent_peer_weird
event bittorrent_peer_port%(c: connection, is_orig: bool, listen_port: port%);

## TODO.
## 
## See `Wikipedia <http://en.wikipedia.org/wiki/BitTorrent_(protocol)>`__ for more
## information about the BitTorrent protocol. 
##
## .. bro:see:: bittorrent_peer_bitfield bittorrent_peer_cancel bittorrent_peer_choke
##    bittorrent_peer_handshake bittorrent_peer_have bittorrent_peer_interested
##    bittorrent_peer_keep_alive bittorrent_peer_not_interested bittorrent_peer_piece
##    bittorrent_peer_port bittorrent_peer_request bittorrent_peer_unchoke
##    bittorrent_peer_weird
event bittorrent_peer_unknown%(c: connection, is_orig: bool, message_id: count,
				data: string%);

## TODO.
## 
## See `Wikipedia <http://en.wikipedia.org/wiki/BitTorrent_(protocol)>`__ for more
## information about the BitTorrent protocol. 
##
## .. bro:see:: bittorrent_peer_bitfield bittorrent_peer_cancel bittorrent_peer_choke
##    bittorrent_peer_handshake bittorrent_peer_have bittorrent_peer_interested
##    bittorrent_peer_keep_alive bittorrent_peer_not_interested bittorrent_peer_piece
##    bittorrent_peer_port bittorrent_peer_request bittorrent_peer_unchoke
##    bittorrent_peer_unknown
event bittorrent_peer_weird%(c: connection, is_orig: bool, msg: string%);

## TODO.
## 
## See `Wikipedia <http://en.wikipedia.org/wiki/BitTorrent_(protocol)>`__ for more
## information about the BitTorrent protocol. 
##
## .. bro:see:: bittorrent_peer_bitfield bittorrent_peer_cancel bittorrent_peer_choke
##    bittorrent_peer_handshake bittorrent_peer_have bittorrent_peer_interested
##    bittorrent_peer_keep_alive bittorrent_peer_not_interested bittorrent_peer_piece
##    bittorrent_peer_port bittorrent_peer_request bittorrent_peer_unchoke
##    bittorrent_peer_unknown bittorrent_peer_weird
event bt_tracker_request%(c: connection, uri: string,
				headers: bt_tracker_headers%);

## TODO.
## 
## See `Wikipedia <http://en.wikipedia.org/wiki/BitTorrent_(protocol)>`__ for more
## information about the BitTorrent protocol. 
##
## .. bro:see:: bittorrent_peer_bitfield bittorrent_peer_cancel bittorrent_peer_choke
##    bittorrent_peer_handshake bittorrent_peer_have bittorrent_peer_interested
##    bittorrent_peer_keep_alive bittorrent_peer_not_interested bittorrent_peer_piece
##    bittorrent_peer_port bittorrent_peer_request bittorrent_peer_unchoke
##    bittorrent_peer_unknown bittorrent_peer_weird
event bt_tracker_response%(c: connection, status: count,
					headers: bt_tracker_headers,
					peers: bittorrent_peer_set,
					benc: bittorrent_benc_dir%);

## TODO.
## 
## See `Wikipedia <http://en.wikipedia.org/wiki/BitTorrent_(protocol)>`__ for more
## information about the BitTorrent protocol. 
##
## .. bro:see:: bittorrent_peer_bitfield bittorrent_peer_cancel bittorrent_peer_choke
##    bittorrent_peer_handshake bittorrent_peer_have bittorrent_peer_interested
##    bittorrent_peer_keep_alive bittorrent_peer_not_interested bittorrent_peer_piece
##    bittorrent_peer_port bittorrent_peer_request bittorrent_peer_unchoke
##    bittorrent_peer_unknown bittorrent_peer_weird
event bt_tracker_response_not_ok%(c: connection, status: count,
					headers: bt_tracker_headers%);

## TODO.
## 
## See `Wikipedia <http://en.wikipedia.org/wiki/BitTorrent_(protocol)>`__ for more
## information about the BitTorrent protocol. 
##
## .. bro:see:: bittorrent_peer_bitfield bittorrent_peer_cancel bittorrent_peer_choke
##    bittorrent_peer_handshake bittorrent_peer_have bittorrent_peer_interested
##    bittorrent_peer_keep_alive bittorrent_peer_not_interested bittorrent_peer_piece
##    bittorrent_peer_port bittorrent_peer_request bittorrent_peer_unchoke
##    bittorrent_peer_unknown bittorrent_peer_weird
event bt_tracker_weird%(c: connection, is_orig: bool, msg: string%);

## Generated for Finger requests.
##
## See `Wikipedia <http://en.wikipedia.org/wiki/Finger_protocol>`__ for more
## information about the Finger protocol.
##
## c: The connection.
##
## full: True if verbose information is requested (``/W`` switch).
##
## username: The request's user name.
##
## hostname: The request's host name.
##
## .. bro:see:: finger_reply 
##
## .. todo:: Bro's current default configuration does not activate the protocol
##    analyzer that generates this event; the corresponding script has not yet
##    been ported to Bro 2.x. To still enable this event, one needs to add a
##    corresponding entry to :bro:see:`dpd_config` or a DPD payload signature.
event finger_request%(c: connection, full: bool, username: string, hostname: string%);

## Generated for Finger replies.
##
## See `Wikipedia <http://en.wikipedia.org/wiki/Finger_protocol>`__ for more
## information about the Finger protocol.
##
## c: The connection.
##
## reply_line: The reply as returned by the server
##
## .. bro:see:: finger_request 
##
## .. todo:: Bro's current default configuration does not activate the protocol
##    analyzer that generates this event; the corresponding script has not yet
##    been ported to Bro 2.x. To still enable this event, one needs to add a
##    corresponding entry to :bro:see:`dpd_config` or a DPD payload signature.
event finger_reply%(c: connection, reply_line: string%);


## TODO.
## 
## See `Wikipedia <http://en.wikipedia.org/wiki/Gnutella>`__ for more
## information about the Gnutella protocol. 
##
## .. bro:see::  gnutella_binary_msg gnutella_establish gnutella_http_notify
##    gnutella_not_establish gnutella_partial_binary_msg gnutella_signature_found
##
##
## .. todo:: Bro's current default configuration does not activate the protocol
##    analyzer that generates this event; the corresponding script has not yet
##    been ported to Bro 2.x. To still enable this event, one needs to add a
##    corresponding entry to :bro:see:`dpd_config` or a DPD payload signature.
event gnutella_text_msg%(c: connection, orig: bool, headers: string%);

## TODO.
## 
## See `Wikipedia <http://en.wikipedia.org/wiki/Gnutella>`__ for more
## information about the Gnutella protocol. 
##
## .. bro:see:: gnutella_establish gnutella_http_notify gnutella_not_establish
##    gnutella_partial_binary_msg gnutella_signature_found gnutella_text_msg
##
## .. todo:: Bro's current default configuration does not activate the protocol
##    analyzer that generates this event; the corresponding script has not yet
##    been ported to Bro 2.x. To still enable this event, one needs to add a
##    corresponding entry to :bro:see:`dpd_config` or a DPD payload signature.
event gnutella_binary_msg%(c: connection, orig: bool, msg_type: count,
				ttl: count, hops: count, msg_len: count,
				payload: string, payload_len: count,
				trunc: bool, complete: bool%);

## TODO.
## 
## See `Wikipedia <http://en.wikipedia.org/wiki/Gnutella>`__ for more
## information about the Gnutella protocol. 
##
## .. bro:see:: gnutella_binary_msg gnutella_establish gnutella_http_notify
##    gnutella_not_establish  gnutella_signature_found gnutella_text_msg
##
## .. todo:: Bro's current default configuration does not activate the protocol
##    analyzer that generates this event; the corresponding script has not yet
##    been ported to Bro 2.x. To still enable this event, one needs to add a
##    corresponding entry to :bro:see:`dpd_config` or a DPD payload signature.
event gnutella_partial_binary_msg%(c: connection, orig: bool,
					msg: string, len: count%);

## TODO.
## 
## See `Wikipedia <http://en.wikipedia.org/wiki/Gnutella>`__ for more
## information about the Gnutella protocol. 
##
## .. bro:see:: gnutella_binary_msg  gnutella_http_notify gnutella_not_establish
##    gnutella_partial_binary_msg gnutella_signature_found gnutella_text_msg
##
## .. todo:: Bro's current default configuration does not activate the protocol
##    analyzer that generates this event; the corresponding script has not yet
##    been ported to Bro 2.x. To still enable this event, one needs to add a
##    corresponding entry to :bro:see:`dpd_config` or a DPD payload signature.
event gnutella_establish%(c: connection%);

## TODO.
## 
## See `Wikipedia <http://en.wikipedia.org/wiki/Gnutella>`__ for more
## information about the Gnutella protocol. 
##
## .. bro:see:: gnutella_binary_msg gnutella_establish gnutella_http_notify
##    gnutella_partial_binary_msg gnutella_signature_found gnutella_text_msg
##
## .. todo:: Bro's current default configuration does not activate the protocol
##    analyzer that generates this event; the corresponding script has not yet
##    been ported to Bro 2.x. To still enable this event, one needs to add a
##    corresponding entry to :bro:see:`dpd_config` or a DPD payload signature.
event gnutella_not_establish%(c: connection%);

## TODO.
## 
## See `Wikipedia <http://en.wikipedia.org/wiki/Gnutella>`__ for more
## information about the Gnutella protocol. 
##
## .. bro:see:: gnutella_binary_msg gnutella_establish gnutella_not_establish
##    gnutella_partial_binary_msg gnutella_signature_found gnutella_text_msg
##
## .. todo:: Bro's current default configuration does not activate the protocol
##    analyzer that generates this event; the corresponding script has not yet
##    been ported to Bro 2.x. To still enable this event, one needs to add a
##    corresponding entry to :bro:see:`dpd_config` or a DPD payload signature.
event gnutella_http_notify%(c: connection%);

## Generated for Ident requests.
##
## See `Wikipedia <http://en.wikipedia.org/wiki/indent_protocol>`__ for more
## information about the Ident protocol.
##
## c: The connection.
##
## lport: The request's local port.
##
## rport: The request's remote port.
##
## .. bro:see:: ident_error ident_reply
##
## .. todo:: Bro's current default configuration does not activate the protocol
##    analyzer that generates this event; the corresponding script has not yet
##    been ported to Bro 2.x. To still enable this event, one needs to add a
##    corresponding entry to :bro:see:`dpd_config` or a DPD payload signature.
event ident_request%(c: connection, lport: port, rport: port%);

## Generated for Ident replies.
##
## See `Wikipedia <http://en.wikipedia.org/wiki/indent_protocol>`__ for more
## information about the Ident protocol.
##
## c: The connection.
##
## lport: The corresponding request's local port.
##
## rport: The corresponding request's remote port.
##
## user_id: The user id returned by the reply.
##
## system: The operating system returned by the reply.
##
## .. bro:see:: ident_error  ident_request
##
## .. todo:: Bro's current default configuration does not activate the protocol
##    analyzer that generates this event; the corresponding script has not yet
##    been ported to Bro 2.x. To still enable this event, one needs to add a
##    corresponding entry to :bro:see:`dpd_config` or a DPD payload signature.
event ident_reply%(c: connection, lport: port, rport: port, user_id: string, system: string%);

## Generated for Ident error replies.
##
## See `Wikipedia <http://en.wikipedia.org/wiki/indent_protocol>`__ for more
## information about the Ident protocol.
##
## c: The connection.
##
## lport: The corresponding request's local port.
##
## rport: The corresponding request's remote port.
##
## line: The error description returned by the reply.
##
## .. bro:see:: ident_reply ident_request 
##
## .. todo:: Bro's current default configuration does not activate the protocol
##    analyzer that generates this event; the corresponding script has not yet
##    been ported to Bro 2.x. To still enable this event, one needs to add a
##    corresponding entry to :bro:see:`dpd_config` or a DPD payload signature.
event ident_error%(c: connection, lport: port, rport: port, line: string%);

## Generated for Telnet/Rlogin login failures. The *login* analyzer inspects
## Telnet/Rlogin sessions to heuristically extract username and password
## information as well as the text returned by the login server. This event is
## raised if a login attempt appears to have been unsuccessful.
##
## c: The connection.
##
## user: The user name tried.
##
## client_user: For Telnet connections, this is an empty string, but for Rlogin
##       connections, it is the client name passed in the initial authentication
##       information (to check against .rhosts).
##
## password:  The password tried.
##
## line:  line is the line of text that led the analyzer to conclude that the
##        authentication had failed.
##
## .. bro:see:: login_confused login_confused_text login_display login_input_line
##    login_output_line login_prompt login_success login_terminal direct_login_prompts
##    get_login_state login_failure_msgs login_non_failure_msgs login_prompts login_success_msgs
##    login_timeouts set_login_state
##
## .. note:: The login analyzer depends on a set of script-level variables that
##    need to  configured with patterns identifying login attempts. This configuration
##    has not yet been ported over from Bro 1.5 to Bro 2.x, and the analyzer is
##    therefore not directly usable at the moment.
##
## .. todo: Bro's current default configuration does not activate the protocol
##    analyzer that generates this event; the corresponding script has not yet
##    been ported to Bro 2.x. To still enable this event, one needs to add a
##    corresponding entry to :bro:see:`dpd_config` or a DPD payload signature. 
##
## .. todo:: Bro's current default configuration does not activate the protocol
##    analyzer that generates this event; the corresponding script has not yet
##    been ported to Bro 2.x. To still enable this event, one needs to add a
##    corresponding entry to :bro:see:`dpd_config` or a DPD payload signature.
event login_failure%(c: connection, user: string, client_user: string, password: string, line: string%);

## Generated for successful Telnet/Rlogin logins. The *login* analyzer inspects
## Telnet/Rlogin sessions to heuristically extract username and password
## information as well as the text returned by the login server. This event is
## raised if a login attempt appears to have been successful.
##
## c: The connection.
##
## user: The user name used.
##
## client_user: For Telnet connections, this is an empty string, but for Rlogin
##       connections, it is the client name passed in the initial authentication
##       information (to check against .rhosts).
##
## password: The password used.
##
## line:  line is the line of text that led the analyzer to conclude that the
##        authentication had succeeded.
##
## .. bro:see:: login_confused login_confused_text login_display login_failure
##    login_input_line login_output_line login_prompt login_terminal
##    direct_login_prompts get_login_state login_failure_msgs login_non_failure_msgs
##    login_prompts login_success_msgs login_timeouts set_login_state
##
## .. note:: The login analyzer depends on a set of script-level variables that
##    need to  configured with patterns identifying login attempts. This configuration
##    has not yet been ported over from Bro 1.5 to Bro 2.x, and the analyzer is
##    therefore not directly usable at the moment.
##
## .. todo:: Bro's current default configuration does not activate the protocol
##    analyzer that generates this event; the corresponding script has not yet
##    been ported to Bro 2.x. To still enable this event, one needs to add a
##    corresponding entry to :bro:see:`dpd_config` or a DPD payload signature.
event login_success%(c: connection, user: string, client_user: string, password: string, line: string%);

## Generated for lines of input on Telnet/Rlogin sessions. The line will have
## control characters (such as in-band Telnet options) removed.
##
## c: The connection.
##
## line: The input line.
##
## .. bro:see:: login_confused login_confused_text login_display login_failure
##    login_output_line login_prompt login_success login_terminal    rsh_request
##
## .. todo:: Bro's current default configuration does not activate the protocol
##    analyzer that generates this event; the corresponding script has not yet
##    been ported to Bro 2.x. To still enable this event, one needs to add a
##    corresponding entry to :bro:see:`dpd_config` or a DPD payload signature.
event login_input_line%(c: connection, line: string%);

## Generated for lines of output on Telnet/Rlogin sessions. The line will have
## control characters (such as in-band Telnet options) removed.
##
## c: The connection.
##
## line: The ouput line.
##
## .. bro:see:: login_confused login_confused_text login_display login_failure
##    login_input_line  login_prompt login_success login_terminal rsh_reply
##
## .. todo:: Bro's current default configuration does not activate the protocol
##    analyzer that generates this event; the corresponding script has not yet
##    been ported to Bro 2.x. To still enable this event, one needs to add a
##    corresponding entry to :bro:see:`dpd_config` or a DPD payload signature.
event login_output_line%(c: connection, line: string%);

## Generated when tracking of Telnet/Rlogin authentication failed. As Bro's *login*
## analyzer uses a number of heuristics to extract authentication information, it
## may become confused. If it can no longer correctly track the authentication
## dialog, it raised this event.
##
## c: The connection.
##
## msg: Gives the particular problem the heuristics detected (for example,
##      ``multiple_login_prompts`` means that the engine saw several login prompts in
##      a row, without the type-ahead from the client side presumed necessary to cause
##      them)
##
## line: The line of text that caused the heuristics to conclude they were
##       confused.
##
## .. bro:see::  login_confused_text login_display login_failure login_input_line login_output_line
##    login_prompt login_success login_terminal direct_login_prompts get_login_state
##    login_failure_msgs login_non_failure_msgs login_prompts login_success_msgs
##    login_timeouts set_login_state
##
## .. todo:: Bro's current default configuration does not activate the protocol
##    analyzer that generates this event; the corresponding script has not yet
##    been ported to Bro 2.x. To still enable this event, one needs to add a
##    corresponding entry to :bro:see:`dpd_config` or a DPD payload signature.
event login_confused%(c: connection, msg: string, line: string%);

## Generated after getting confused while tracking a Telnet/Rlogin authentication
## dialog. The *login* analyzer generates this even for every line of user input
## after it has reported :bro:id:`login_confused` for a connection.
##
## c: The connection.
##
## line: The line the user typed.
##
## .. bro:see:: login_confused  login_display login_failure login_input_line
##    login_output_line login_prompt login_success login_terminal direct_login_prompts
##    get_login_state login_failure_msgs login_non_failure_msgs login_prompts
##    login_success_msgs login_timeouts set_login_state
##
## .. todo:: Bro's current default configuration does not activate the protocol
##    analyzer that generates this event; the corresponding script has not yet
##    been ported to Bro 2.x. To still enable this event, one needs to add a
##    corresponding entry to :bro:see:`dpd_config` or a DPD payload signature.
event login_confused_text%(c: connection, line: string%);

## Generated for clients transmitting a terminal type in an Telnet session.  This
## information is extracted out of environment variables sent as Telnet options.
##
## c: The connection.
##
## terminal: The TERM value transmitted.
##
## .. bro:see:: login_confused login_confused_text login_display login_failure
##    login_input_line login_output_line login_prompt login_success
##
## .. todo:: Bro's current default configuration does not activate the protocol
##    analyzer that generates this event; the corresponding script has not yet
##    been ported to Bro 2.x. To still enable this event, one needs to add a
##    corresponding entry to :bro:see:`dpd_config` or a DPD payload signature.
event login_terminal%(c: connection, terminal: string%);

## Generated for clients transmitting a X11 DISPLAY in a Telnet session. This
## information is extracted out of environment variables sent as Telnet options.
##
## c: The connection.
##
## terminal: The DISPLAY transmitted.
##
## .. bro:see:: login_confused login_confused_text  login_failure login_input_line
##    login_output_line login_prompt login_success login_terminal
##
## .. todo:: Bro's current default configuration does not activate the protocol
##    analyzer that generates this event; the corresponding script has not yet
##    been ported to Bro 2.x. To still enable this event, one needs to add a
##    corresponding entry to :bro:see:`dpd_config` or a DPD payload signature.
event login_display%(c: connection, display: string%);

## Generated when a Telnet authentication has been successful. The Telnet protocol
## includes options for negotiating authentication. When such an option is sent
## from client to server and the server replies that it accepts the authentication,
## then the event engine generates this event.
## 
## See `Wikipedia <http://en.wikipedia.org/wiki/Telnet>`__ for more information
## about the Telnet protocol. 
##
## name: The authenticated name.
##
## c: The connection.
##
## .. bro:see::  authentication_rejected authentication_skipped login_success
##
## .. note::  This event inspects the corresponding Telnet option while :bro:id:`login_success` 
##    heuristically determines success by watching session data.
##
## .. todo:: Bro's current default configuration does not activate the protocol
##    analyzer that generates this event; the corresponding script has not yet
##    been ported to Bro 2.x. To still enable this event, one needs to add a
##    corresponding entry to :bro:see:`dpd_config` or a DPD payload signature.
event authentication_accepted%(name: string, c: connection%);

## Generated when a Telnet authentication has been unsuccessful. The Telnet
## protocol includes options for negotiating authentication. When such an option
## is sent from client to server and the server replies that it did not accept the
## authentication, then the event engine generates this event.
## 
## See `Wikipedia <http://en.wikipedia.org/wiki/Telnet>`__ for more information
## about the Telnet protocol. 
##
## name: The attempted authentication name.
##
## c: The connection.
##
## .. bro:see:: authentication_accepted authentication_skipped login_failure
##
## .. note::  This event inspects the corresponding Telnet option while :bro:id:`login_success` 
##    heuristically determines failure by watching session
##    data.
##
## .. todo:: Bro's current default configuration does not activate the protocol
##    analyzer that generates this event; the corresponding script has not yet
##    been ported to Bro 2.x. To still enable this event, one needs to add a
##    corresponding entry to :bro:see:`dpd_config` or a DPD payload signature.
event authentication_rejected%(name: string, c: connection%);

## Generated when for Telnet/Rlogin sessions when a pattern match indicates
## that no authentication is performed.
## 
## See `Wikipedia <http://en.wikipedia.org/wiki/Telnet>`__ for more information
## about the Telnet protocol. 
##
## c: The connection.
##
## .. bro:see:: authentication_accepted authentication_rejected direct_login_prompts
##    get_login_state login_failure_msgs login_non_failure_msgs login_prompts
##    login_success_msgs login_timeouts set_login_state
##
## .. note:: The login analyzer depends on a set of script-level variables that
##    need to be configured with patterns identifying actvity. This configuration has
##    not yet been ported over from Bro 1.5 to Bro 2.x, and the analyzer is therefore
##    not directly usable at the moment.
##
## .. todo:: Bro's current default configuration does not activate the protocol
##    analyzer that generates this event; the corresponding script has not yet
##    been ported to Bro 2.x. To still enable this event, one needs to add a
##    corresponding entry to :bro:see:`dpd_config` or a DPD payload signature.
event authentication_skipped%(c: connection%);

## Generated for clients transmitting a terminal prompt in a Telnet session. This
## information is extracted out of environment variables sent as Telnet options.
## 
## See `Wikipedia <http://en.wikipedia.org/wiki/Telnet>`__ for more information
## about the Telnet protocol. 
##
## c: The connection.
##
## terminal: The TTYPROMPT transmitted.
##
## .. bro:see:: login_confused login_confused_text login_display login_failure
##    login_input_line login_output_line  login_success login_terminal
##
## .. todo:: Bro's current default configuration does not activate the protocol
##    analyzer that generates this event; the corresponding script has not yet
##    been ported to Bro 2.x. To still enable this event, one needs to add a
##    corresponding entry to :bro:see:`dpd_config` or a DPD payload signature.
event login_prompt%(c: connection, prompt: string%);

## Generated for Telnet sessions when encryption is activated. The Telnet protoco;
## includes options for negotiating encryption. When such a series of options is
## successfully negotiated, the event engine generates this event.
## 
## See `Wikipedia <http://en.wikipedia.org/wiki/Telnet>`__ for more information
## about the Telnet protocol. 
##
## c: The connection.
##
## .. bro:see:: authentication_accepted authentication_rejected authentication_skipped
##    login_confused login_confused_text login_display login_failure login_input_line
##    login_output_line login_prompt login_success login_terminal
event activating_encryption%(c: connection%);

## Generated for inconsistent Telnet options observed. Telnet options are specified
## by the client and server stating which options they are willing to support
## vs. which they are not, and then instructing one another which in fact they
## should or should not use for the current connection. If the event engine sees
## a peer violate either what the other peer has instructed it to do, or what it
## itself offered in terms of options in the past, then the engine generates an
## inconsistent_option event.
## 
## See `Wikipedia <http://en.wikipedia.org/wiki/Telnet>`__ for more information
## about the Telnet protocol. 
## 
## c: The connection.
##
## .. bro:see:: bad_option bad_option_termination  authentication_accepted
##    authentication_rejected authentication_skipped login_confused
##    login_confused_text login_display login_failure login_input_line
##    login_output_line login_prompt login_success login_terminal
event inconsistent_option%(c: connection%);

## Generated for an ill-formed or unrecognized Telnet option. 
## 
## See `Wikipedia <http://en.wikipedia.org/wiki/Telnet>`__ for more information
## about the Telnet protocol. 
##    
## c: The connection.
##
## .. bro:see:: inconsistent_option bad_option_termination authentication_accepted
##    authentication_rejected authentication_skipped login_confused
##    login_confused_text login_display login_failure login_input_line
##    login_output_line login_prompt login_success login_terminal
##
## .. todo:: Bro's current default configuration does not activate the protocol
##    analyzer that generates this event; the corresponding script has not yet
##    been ported to Bro 2.x. To still enable this event, one needs to add a
##    corresponding entry to :bro:see:`dpd_config` or a DPD payload signature.
event bad_option%(c: connection%);

## Generated for a Telnet option that's incorrectly terminated.
## 
## See `Wikipedia <http://en.wikipedia.org/wiki/Telnet>`__ for more information
## about the Telnet protocol. 
##
## .. bro:see:: inconsistent_option bad_option authentication_accepted
##    authentication_rejected authentication_skipped login_confused
##    login_confused_text login_display login_failure login_input_line
##    login_output_line login_prompt login_success login_terminal
##
## .. todo:: Bro's current default configuration does not activate the protocol
##    analyzer that generates this event; the corresponding script has not yet
##    been ported to Bro 2.x. To still enable this event, one needs to add a
##    corresponding entry to :bro:see:`dpd_config` or a DPD payload signature.
event bad_option_termination%(c: connection%);

## Generated for client side commands on an RSH connection.
##
## See `RFC 1258 <http://tools.ietf.org/html/rfc1258>`__ for more information about
## the Rlogin/Rsh protocol.
##
## c: The connection.
##
## client_user: The client-side user name as sent in the initial protocol
##       handshake.
##
## client_user: The server-side user name as sent in the initial protocol
##       handshake.
##
## line: The command line sent in the request.
##
## new_session: True if this is the first command of the Rsh session.
##
## .. bro:see:: rsh_reply login_confused login_confused_text login_display
##    login_failure login_input_line login_output_line login_prompt login_success
##    login_terminal
##
## .. note: For historical reasons, these events are separate from the ``login_``
##    events. Ideally, they would all be handled uniquely.
##
## .. todo:: Bro's current default configuration does not activate the protocol
##    analyzer that generates this event; the corresponding script has not yet
##    been ported to Bro 2.x. To still enable this event, one needs to add a
##    corresponding entry to :bro:see:`dpd_config` or a DPD payload signature.
event rsh_request%(c: connection, client_user: string, server_user: string, line: string, new_session: bool%);

## Generated for client side commands on an RSH connection.
##
## See `RFC 1258 <http://tools.ietf.org/html/rfc1258>`__ for more information about
## the Rlogin/Rsh protocol.
##
## c: The connection.
##
## client_user: The client-side user name as sent in the initial protocol
##       handshake.
##
## client_user: The server-side user name as sent in the initial protocol
##       handshake.
##
## line: The command line sent in the request.
##
## new_session: True if this is the first command of the Rsh session.
##
## .. bro:see:: rsh_request login_confused login_confused_text login_display
##    login_failure login_input_line login_output_line login_prompt login_success
##    login_terminal
##
## .. note: For historical reasons, these events are separate from the ``login_``
##    events. Ideally, they would all be handled uniquely.
##
## .. todo:: Bro's current default configuration does not activate the protocol
##    analyzer that generates this event; the corresponding script has not yet
##    been ported to Bro 2.x. To still enable this event, one needs to add a
##    corresponding entry to :bro:see:`dpd_config` or a DPD payload signature.
event rsh_reply%(c: connection, client_user: string, server_user: string, line: string%);

## Generated for client-side FTP commands.
##
## See `Wikipedia <http://en.wikipedia.org/wiki/File_Transfer_Protocol>`__ for more
## information about the FTP protocol.
##
## c: The connection.
##
## command: The FTP command issued by the client (without any arguments).
##
## arg: The arguments going with the command.
##
## .. bro:see:: ftp_reply fmt_ftp_port parse_eftp_port
##    parse_ftp_epsv parse_ftp_pasv parse_ftp_port
event ftp_request%(c: connection, command: string, arg: string%) &group="ftp";

## Generated for server-side FTP replies.
##
## See `Wikipedia <http://en.wikipedia.org/wiki/File_Transfer_Protocol>`__ for more
## information about the FTP protocol.
##
## c: The connection.
##
## code: The numerical response code the server responded with.
##
## msg:  The textual message of the response.
##
## cont_resp: True if the reply line is tagged as being continued to the next line.
##       If so, further events will be raised and a handler may want to reassemle the
##       pieces before processing the response any further.
##
## .. bro:see:: ftp_request fmt_ftp_port parse_eftp_port
##    parse_ftp_epsv parse_ftp_pasv parse_ftp_port
event ftp_reply%(c: connection, code: count, msg: string, cont_resp: bool%) &group="ftp";

## Generated for client-side SMTP commands.
##
## See `Wikipedia <http://en.wikipedia.org/wiki/Simple_Mail_Transfer_Protocol>`__
## for more information about the SMTP protocol.
##
## c: The connection.
##
## is_orig: True if the sender of the command is the originator of the TCP
##       connection. Note that this is not redundant: the SMTP ``TURN`` command allows
##       client and server to flip roles on established SMTP sessions, and hence a
##       "request" might still come from the TCP-level responder. In practice, however,
##       that will rarely happen as TURN is considered insecure and rarely used.
##
## command: The request's command, without any arguments.
##
## arg: The request command's arguments.
##
## .. bro:see:: mime_all_data mime_all_headers mime_begin_entity mime_content_hash
##    mime_end_entity mime_entity_data mime_event mime_one_header mime_segment_data
##    smtp_data smtp_reply
##
## .. note:: Bro does not support the newer ETRN extension yet.
event smtp_request%(c: connection, is_orig: bool, command: string, arg: string%) &group="smtp";

## Generated for server-side SMTP commands.
##
## See `Wikipedia <http://en.wikipedia.org/wiki/Simple_Mail_Transfer_Protocol>`__
## for more information about the SMTP protocol.
##
## c: The connection.
##
## is_orig: True if the sender of the command is the originator of the TCP
##       connection. Note that this is not redundant: the SMTP ``TURN`` command
##       allows client and server to flip roles on established SMTP sessions,
##       and hence a "reply" might still come from the TCP-level originator. In
##       practice, however, that will rarely happen as TURN is considered insecure
##       and rarely used.
##
## code: The reply's numerical code.
##
## msg: The reply's textual description.
##
## cont_resp: True if the reply line is tagged as being continued to the next line.
##       If so, further events will be raised and a handler may want to reassemle the
##       pieces before processing the response any further.
##
## .. bro:see:: mime_all_data mime_all_headers mime_begin_entity mime_content_hash
##    mime_end_entity mime_entity_data mime_event mime_one_header mime_segment_data
##    smtp_data  smtp_request 
##
## .. note:: Bro doesn't support the newer ETRN extension yet.
event smtp_reply%(c: connection, is_orig: bool, code: count, cmd: string, msg: string, cont_resp: bool%) &group="smtp";

## Generated for DATA transmitted on SMTP sessions. This event is raised for
## subsequent chunks of raw data following the ``DATA`` SMTP command until the
## corresponding end marker ``.`` is seen. A handler may want to reassembly
## the pieces as they come in if stream-analysis is required.
##
## See `Wikipedia <http://en.wikipedia.org/wiki/Simple_Mail_Transfer_Protocol>`__
## for more information about the SMTP protocol.
##
## c: The connection.
##
## is_orig: True if the sender of the data is the originator of the TCP
##       connection.
##
## data: The raw data. Note that the size of each chunk is undefined and
##       depends on specifics of the underlying TCP connection.
##
## .. bro:see:: mime_all_data mime_all_headers mime_begin_entity mime_content_hash
##    mime_end_entity mime_entity_data mime_event mime_one_header mime_segment_data
##    smtp_reply smtp_request skip_smtp_data
##
## .. note:: This event received the unprocessed raw data. There is a separate
##    set ``mime_*`` events that strip out the outer MIME-layer of emails and provide
##    structured access to their content.
event smtp_data%(c: connection, is_orig: bool, data: string%) &group="smtp";

## Generated for unexpected activity on SMTP sessions. The SMTP analyzer tracks the
## state of SMTP sessions and reports commands and other activity with this event
## that it sees even though it would not expect so at the current point of the
## communication.
##
## See `Wikipedia <http://en.wikipedia.org/wiki/Simple_Mail_Transfer_Protocol>`__
## for more information about the SMTP protocol.
##
## c: The connection.
##
## is_orig: True if the sender of the unexpected activity is the originator of the
##       TCP connection.
##
## msg: A descriptive message of what was unexpected.
##
## detail: The actual SMTP line triggering the event.
##
## .. bro:see:: smtp_data  smtp_request smtp_reply  
event smtp_unexpected%(c: connection, is_orig: bool, msg: string, detail: string%) &group="smtp";

## Generated  when starting to parse a email MIME entity. MIME is a
## protocol-independent data format for encoding text and files, along with
## corresponding meta-data, for transmission. Bro raises this event when it begin
## parsing a MIME entity extracted from an email protocol.
##
## Bro's MIME analyzer for emails currently supports SMTP and POP3. See `Wikipedia
## <http://en.wikipedia.org/wiki/MIME>`__ for more information about the ARP
## protocol.
##
## c: The connection.
##
## .. bro:see:: mime_all_data mime_all_headers  mime_content_hash mime_end_entity
##    mime_entity_data mime_event mime_one_header mime_segment_data smtp_data
##    http_begin_entity 
##
## .. note:: Bro also extracts MIME entities from HTTP session. For those, however,
##    it raises :bro:id:`http_begin_entity` instead.
event mime_begin_entity%(c: connection%);

## Generated  when finishing parsing an email MIME entity.  MIME is a
## protocol-independent data format for encoding text and files, along with
## corresponding meta-data, for transmission. Bro raises this event when it
## finished parsing a MIME entity extracted from an email protocol.
##
## Bro's MIME analyzer for emails currently supports SMTP and POP3. See `Wikipedia
## <http://en.wikipedia.org/wiki/MIME>`__ for more information about the ARP
## protocol.
##
## c: The connection.
##
## .. bro:see:: mime_all_data mime_all_headers mime_begin_entity mime_content_hash
##    mime_entity_data mime_event mime_one_header mime_segment_data smtp_data
##    http_end_entity
##
## .. note:: Bro also extracts MIME entities from HTTP session. For those, however,
##    it raises :bro:id:`http_end_entity` instead.
event mime_end_entity%(c: connection%);

## Generated for individual MIME headers extracted from email MIME
## entities.  MIME is a protocol-independent data format for encoding text and
## files, along with corresponding meta-data, for transmission.
##
## Bro's MIME analyzer for emails currently supports SMTP and POP3. See `Wikipedia
## <http://en.wikipedia.org/wiki/MIME>`__ for more information about the ARP
## protocol.
##
## c: The connection.
##
## h: The parsed MIME header.
##
## .. bro:see:: mime_all_data mime_all_headers mime_begin_entity mime_content_hash
##    mime_end_entity mime_entity_data mime_event  mime_segment_data
##    http_header  http_all_headers
##
## .. note:: Bro also extracts MIME headers from HTTP sessions. For those, however,
##    it raises :bro:id:`http_header` instead.
event mime_one_header%(c: connection, h: mime_header_rec%);

## Generated for MIME headers extracted from email MIME entities, passing all
## headers at once.  MIME is a protocol-independent data format for encoding text
## and files, along with corresponding meta-data, for transmission.
##
## Bro's MIME analyzer for emails currently supports SMTP and POP3. See `Wikipedia
## <http://en.wikipedia.org/wiki/MIME>`__ for more information about the ARP
## protocol.
##
## c: The connection.
##
## hlist: A *table* containing all headers extracted from the current entity.
##        The table is indexed by the position of the header (1 for the first, 2 for the
##        second, etc.).
##
## .. bro:see:: mime_all_data  mime_begin_entity mime_content_hash mime_end_entity
##    mime_entity_data mime_event mime_one_header mime_segment_data
##    http_header  http_all_headers
##
## .. note:: Bro also extracts MIME headers from HTTP sessions. For those, however,
##    it raises :bro:id:`http_header` instead.
event mime_all_headers%(c: connection, hlist: mime_header_list%);

## Generated for chunks of decoded MIME  data from email MIME entities.   MIME
## is a protocol-independent data format for encoding text and files, along with
## corresponding meta-data, for transmission. As Bro parses the data of an entity,
## it raises a sequence of these events, each coming as soon as a new chunk of
## data is available. In contrast, there is also :bro:id:`mime_entity_data`, which
## passes all of an entities data at once in a single block. While the latter is
## more convinient to handle, ``mime_segment_data`` is more efficient as Bro does
## not need to buffer the data. Thus, if possible, this event should be prefered.
##
## Bro's MIME analyzer for emails currently supports SMTP and POP3. See `Wikipedia
## <http://en.wikipedia.org/wiki/MIME>`__ for more information about the ARP
## protocol.
##
## c: The connection.
##
## length: The length of *data*.
##
## data: The raw data of one segment of the current entity.
##
## .. bro:see:: mime_all_data mime_all_headers mime_begin_entity mime_content_hash
##    mime_end_entity mime_entity_data mime_event mime_one_header http_entity_data
##    mime_segment_length mime_segment_overlap_length 
##
## .. note:: Bro also extracts MIME data from HTTP sessions. For those, however, it
##    raises :bro:id:`http_entity_data` (sic!) instead.
event mime_segment_data%(c: connection, length: count, data: string%);

## Generated for data decoded from an email MIME entity. This event delivers
## the complete content of a single MIME entity. In contrast, there is also
## :bro:id:`mime_segment_data`, which passes on a sequence of data chunks as
## they. come in. While ``mime_entity_data`` is more convinient to handle,
## ``mime_segment_data`` is more efficient as Bro does not need to buffer the data.
## Thus, if possible, the latter should be prefered.
##
## Bro's MIME analyzer for emails currently supports SMTP and POP3. See `Wikipedia
## <http://en.wikipedia.org/wiki/MIME>`__ for more information about the ARP
## protocol.
##
## c: The connection.
##
## length: The length of *data*.
##
## data: The raw data of the complete entity.
##
## .. bro:see:: mime_all_data mime_all_headers mime_begin_entity mime_content_hash
##    mime_end_entity  mime_event mime_one_header mime_segment_data
##
## .. note:: While Bro also decodes MIME entities extracted from HTTP
##    sessions, there's no corresponding event for that currently.
event mime_entity_data%(c: connection, length: count, data: string%);

## Generated for passing on all data decoded from an single email MIME
## message. If an email message has more than one MIME entity, this event
## combines all their data into a single value for analysis. Note that because
## of the potentially significant buffering necessary, using this event can be
## expensive.
##
## Bro's MIME analyzer for emails currently supports SMTP and POP3. See `Wikipedia
## <http://en.wikipedia.org/wiki/MIME>`__ for more information about the ARP
## protocol.
##
## c: The connection.
##
## length: The length of *data*.
##
## data: The raw data of all MIME entities concatenated.
##
## .. bro:see::  mime_all_headers mime_begin_entity mime_content_hash mime_end_entity
##    mime_entity_data mime_event mime_one_header mime_segment_data
##
## .. note:: While Bro also decodes MIME entities extracted from HTTP
##    sessions, there's no corresponding event for that currently.
event mime_all_data%(c: connection, length: count, data: string%);

## Generated for errors  found when decoding email MIME entities.
##
## Bro's MIME analyzer for emails currently supports SMTP and POP3. See `Wikipedia
## <http://en.wikipedia.org/wiki/MIME>`__ for more information about the ARP
## protocol.
##
## event_type: A string describing the general category of the problem found (e.g.,
##       ``illegal format``).
##
## detail: Further more detailed description of the error.
##
## .. bro:see:: mime_all_data mime_all_headers mime_begin_entity mime_content_hash
##    mime_end_entity mime_entity_data  mime_one_header mime_segment_data http_event
##
## .. note:: Bro also extracts MIME headers from HTTP sessions. For those, however,
##    it raises :bro:id:`http_event` instead.
event mime_event%(c: connection, event_type: string, detail: string%);

## Generated for decoded MIME entities extracted from email meessage, passing on
## their MD5 checksums. Bro computes the MD5 over the complete decoded data of
## each MIME entity.
##
## Bro's MIME analyzer for emails currently supports SMTP and POP3. See `Wikipedia
## <http://en.wikipedia.org/wiki/MIME>`__ for more information about the ARP
## protocol.
##
## c: The connection.
##
## content_len: The length of entity being hashed.
##
## hash_value: The MD5 hash.
##
## .. bro:see:: mime_all_data mime_all_headers mime_begin_entity mime_end_entity
##    mime_entity_data mime_event mime_one_header mime_segment_data
##
## .. note:: While Bro also decodes MIME entities extracted from HTTP
##    sessions, there's no corresponding event for that currently.
event mime_content_hash%(c: connection, content_len: count, hash_value: string%);

## Generated for RPC request/reply *pairs*. The RPC analyzer associates request
## and reply by their transactions identifiers and raise this event once both
## have been seen. If there's not reply, the will still be generated eventually
## on timeout. In that case, *status* will be set to :bro:enum:`RPC_TIMEOUT`.
##
## See `Wikipedia <http://en.wikipedia.org/wiki/ONC_RPC>`__ for more information
## about the ONC RPC protocol.
## c: The connection.
##
## xid: The transaction identifier allowing to match requests with replies.
##
## prog: The remote program to call.
##
## ver: The version of the remote program to call.
##
## proc: The procedure of the remote program to call.
##
## status: The status of the reply, which should be one of the index values of
##         :bro:id:`RPC_status`.
##
## start_time: Then time when the *call* was seen.
##
## call_len: The size of the *call_body* PDU.
##
## reply_len: The size of the *reply_body* PDU.
##
## .. bro:see:: rpc_call  rpc_reply dce_rpc_bind dce_rpc_message dce_rpc_request
##    dce_rpc_response rpc_timeout
##
## .. todo:: Bro's current default configuration does not activate the protocol
##    analyzer that generates this event; the corresponding script has not yet
##    been ported to Bro 2.x. To still enable this event, one needs to add a
##    corresponding entry to :bro:see:`dpd_config` or a DPD payload signature.
event rpc_dialogue%(c: connection, prog: count, ver: count, proc: count, status: rpc_status, start_time: time, call_len: count, reply_len: count%);

## Generated for RPC *call* messages.
##
## See `Wikipedia <http://en.wikipedia.org/wiki/ONC_RPC>`__ for more information
## about the ONC RPC protocol.
##
## c: The connection.
##
## xid: The transaction identifier allowing to match requests with replies.
##
## prog: The remote program to call.
##
## ver: The version of the remote program to call.
##
## proc: The procedure of the remote program to call.
##
## call_len: The size of the *call_body* PDU.
##
## .. bro:see::  rpc_dialogue rpc_reply dce_rpc_bind dce_rpc_message dce_rpc_request
##    dce_rpc_response rpc_timeout
##
## .. todo:: Bro's current default configuration does not activate the protocol
##    analyzer that generates this event; the corresponding script has not yet
##    been ported to Bro 2.x. To still enable this event, one needs to add a
##    corresponding entry to :bro:see:`dpd_config` or a DPD payload signature.
event rpc_call%(c: connection, xid: count, prog: count, ver: count, proc: count, call_len: count%);

## Generated for RPC *reply* messages.
##
## See `Wikipedia <http://en.wikipedia.org/wiki/ONC_RPC>`__ for more information
## about the ONC RPC protocol.
##
## c: The connection.
##
## xid: The transaction identifier allowing to match requests with replies.
##
## status: The status of the reply, which should be one of the index values of
##         :bro:id:`RPC_status`.
##
## reply_len: The size of the *reply_body* PDU.
##
## .. bro:see:: rpc_call rpc_dialogue  dce_rpc_bind dce_rpc_message dce_rpc_request
##    dce_rpc_response rpc_timeout
##
## .. todo:: Bro's current default configuration does not activate the protocol
##    analyzer that generates this event; the corresponding script has not yet
##    been ported to Bro 2.x. To still enable this event, one needs to add a
##    corresponding entry to :bro:see:`dpd_config` or a DPD payload signature.
event rpc_reply%(c: connection, xid: count, status: rpc_status, reply_len: count%);

## Generated for Portmapper requests of type *null*.
##
## Portmapper is a service running on top of RPC. See `Wikipedia
## <http://en.wikipedia.org/wiki/Portmap>`__ for more information about the service.
##
## r: The RPC connection.
##
## .. bro:see:: epm_map_response pm_attempt_callit pm_attempt_dump pm_attempt_getport
##    pm_attempt_null pm_attempt_set pm_attempt_unset pm_bad_port pm_request_callit
##    pm_request_dump pm_request_getport  pm_request_set pm_request_unset rpc_call
##    rpc_dialogue rpc_reply
##
## .. todo:: Bro's current default configuration does not activate the protocol
##    analyzer that generates this event; the corresponding script has not yet
##    been ported to Bro 2.x. To still enable this event, one needs to add a
##    corresponding entry to :bro:see:`dpd_config` or a DPD payload signature.
event pm_request_null%(r: connection%);

## Generated for Portmapper request/reply dialogues of type *set*.
##
## Portmapper is a service running on top of RPC. See `Wikipedia
## <http://en.wikipedia.org/wiki/Portmap>`__ for more information about the service.
##
## r: The RPC connection.
##
## m: The argument to the request.
##
## success: True if the request was successful, according to the corresponding
##          reply. If no reply was seen, this will be false once the request times out.
##
## .. bro:see:: epm_map_response pm_attempt_callit pm_attempt_dump pm_attempt_getport
##    pm_attempt_null pm_attempt_set pm_attempt_unset pm_bad_port pm_request_callit
##    pm_request_dump pm_request_getport pm_request_null pm_request_unset rpc_call
##    rpc_dialogue rpc_reply
##
## .. todo:: Bro's current default configuration does not activate the protocol
##    analyzer that generates this event; the corresponding script has not yet
##    been ported to Bro 2.x. To still enable this event, one needs to add a
##    corresponding entry to :bro:see:`dpd_config` or a DPD payload signature.
event pm_request_set%(r: connection, m: pm_mapping, success: bool%);

## Generated for Portmapper request/reply dialogues of type *unset*.
##
## Portmapper is a service running on top of RPC. See `Wikipedia
## <http://en.wikipedia.org/wiki/Portmap>`__ for more information about the service.
##
## r: The RPC connection.
##
## m: The argument to the request.
##
## success: True if the request was successful, according to the corresponding
##          reply. If no reply was seen, this will be false once the request times out.
##
## .. bro:see:: epm_map_response pm_attempt_callit pm_attempt_dump pm_attempt_getport
##    pm_attempt_null pm_attempt_set pm_attempt_unset pm_bad_port pm_request_callit
##    pm_request_dump pm_request_getport pm_request_null pm_request_set rpc_call
##    rpc_dialogue rpc_reply
##
## .. todo:: Bro's current default configuration does not activate the protocol
##    analyzer that generates this event; the corresponding script has not yet
##    been ported to Bro 2.x. To still enable this event, one needs to add a
##    corresponding entry to :bro:see:`dpd_config` or a DPD payload signature.
event pm_request_unset%(r: connection, m: pm_mapping, success: bool%);

## Generated for Portmapper request/reply dialogues of type *getport*.
##
## Portmapper is a service running on top of RPC. See `Wikipedia
## <http://en.wikipedia.org/wiki/Portmap>`__ for more information about the service.
##
## r: The RPC connection.
##
## pr: The argument to the request.
##
## p: The port returned by the server.
##
## success: True if the request was successful, according to the corresponding
##          reply. If no reply was seen, this will be false once the request times out.
##
## .. bro:see:: epm_map_response pm_attempt_callit pm_attempt_dump pm_attempt_getport
##    pm_attempt_null pm_attempt_set pm_attempt_unset pm_bad_port pm_request_callit
##    pm_request_dump  pm_request_null pm_request_set pm_request_unset rpc_call
##    rpc_dialogue rpc_reply
##
## .. todo:: Bro's current default configuration does not activate the protocol
##    analyzer that generates this event; the corresponding script has not yet
##    been ported to Bro 2.x. To still enable this event, one needs to add a
##    corresponding entry to :bro:see:`dpd_config` or a DPD payload signature.
event pm_request_getport%(r: connection, pr: pm_port_request, p: port%);

## Generated for Portmapper request/reply dialogues of type *dump*.
##
## Portmapper is a service running on top of RPC. See `Wikipedia
## <http://en.wikipedia.org/wiki/Portmap>`__ for more information about the service.
##
## r: The RPC connection.
##
## m: The mappings returned by the server.
##
## .. bro:see:: epm_map_response pm_attempt_callit pm_attempt_dump pm_attempt_getport
##    pm_attempt_null pm_attempt_set pm_attempt_unset pm_bad_port pm_request_callit
##    pm_request_getport pm_request_null pm_request_set pm_request_unset rpc_call
##    rpc_dialogue rpc_reply
##
## .. todo:: Bro's current default configuration does not activate the protocol
##    analyzer that generates this event; the corresponding script has not yet
##    been ported to Bro 2.x. To still enable this event, one needs to add a
##    corresponding entry to :bro:see:`dpd_config` or a DPD payload signature.
event pm_request_dump%(r: connection, m: pm_mappings%);

## Generated for Portmapper request/reply dialogues of type *callit*.
##
## Portmapper is a service running on top of RPC. See `Wikipedia
## <http://en.wikipedia.org/wiki/Portmap>`__ for more information about the
## service.
##
## r: The RPC connection.
##
## m: The argument to the request.
##
## p: The port value returned by the call.
##
## .. bro:see:: epm_map_response pm_attempt_callit pm_attempt_dump pm_attempt_getport
##    pm_attempt_null pm_attempt_set pm_attempt_unset pm_bad_port pm_request_dump
##    pm_request_getport pm_request_null pm_request_set pm_request_unset rpc_call
##    rpc_dialogue rpc_reply
##
## .. todo:: Bro's current default configuration does not activate the protocol
##    analyzer that generates this event; the corresponding script has not yet
##    been ported to Bro 2.x. To still enable this event, one needs to add a
##    corresponding entry to :bro:see:`dpd_config` or a DPD payload signature.
event pm_request_callit%(r: connection, call: pm_callit_request, p: port%);

## Generated for failed Portmapper requests of type *null*.
##
## Portmapper is a service running on top of RPC. See `Wikipedia
## <http://en.wikipedia.org/wiki/Portmap>`__ for more information about the
## service.
##
## r: The RPC connection.
##
## status: The status of the reply, which should be one of the index values of
##         :bro:id:`RPC_status`.
##
## .. bro:see:: epm_map_response pm_attempt_callit pm_attempt_dump pm_attempt_getport
##    pm_attempt_set pm_attempt_unset pm_bad_port pm_request_callit pm_request_dump
##    pm_request_getport pm_request_null pm_request_set pm_request_unset rpc_call
##    rpc_dialogue rpc_reply
##
## .. todo:: Bro's current default configuration does not activate the protocol
##    analyzer that generates this event; the corresponding script has not yet
##    been ported to Bro 2.x. To still enable this event, one needs to add a
##    corresponding entry to :bro:see:`dpd_config` or a DPD payload signature.
event pm_attempt_null%(r: connection, status: rpc_status%);

## Generated for failed Portmapper requests of type *set*.
##
## Portmapper is a service running on top of RPC. See `Wikipedia
## <http://en.wikipedia.org/wiki/Portmap>`__ for more information about the
## service.
##
## r: The RPC connection.
##
## status: The status of the reply, which should be one of the index values of
##         :bro:id:`RPC_status`.
##
## m: The argument to the original request.
##
## .. bro:see:: epm_map_response pm_attempt_callit pm_attempt_dump pm_attempt_getport
##    pm_attempt_null  pm_attempt_unset pm_bad_port pm_request_callit pm_request_dump
##    pm_request_getport pm_request_null pm_request_set pm_request_unset rpc_call
##    rpc_dialogue rpc_reply
##
## .. todo:: Bro's current default configuration does not activate the protocol
##    analyzer that generates this event; the corresponding script has not yet
##    been ported to Bro 2.x. To still enable this event, one needs to add a
##    corresponding entry to :bro:see:`dpd_config` or a DPD payload signature.
event pm_attempt_set%(r: connection, status: rpc_status, m: pm_mapping%);

## Generated for failed Portmapper requests of type *unset*.
##
## Portmapper is a service running on top of RPC. See `Wikipedia
## <http://en.wikipedia.org/wiki/Portmap>`__ for more information about the
## service.
##
## r: The RPC connection.
##
## status: The status of the reply, which should be one of the index values of
##         :bro:id:`RPC_status`.
##
## m: The argument to the original request.
##
## .. bro:see:: epm_map_response pm_attempt_callit pm_attempt_dump pm_attempt_getport
##    pm_attempt_null pm_attempt_set  pm_bad_port pm_request_callit pm_request_dump
##    pm_request_getport pm_request_null pm_request_set pm_request_unset rpc_call
##    rpc_dialogue rpc_reply
##
## .. todo:: Bro's current default configuration does not activate the protocol
##    analyzer that generates this event; the corresponding script has not yet
##    been ported to Bro 2.x. To still enable this event, one needs to add a
##    corresponding entry to :bro:see:`dpd_config` or a DPD payload signature.
event pm_attempt_unset%(r: connection, status: rpc_status, m: pm_mapping%);

## Generated for failed Portmapper requests of type *getport*.
##
## Portmapper is a service running on top of RPC. See `Wikipedia
## <http://en.wikipedia.org/wiki/Portmap>`__ for more information about the
## service.
##
## r: The RPC connection.
##
## status: The status of the reply, which should be one of the index values of
##         :bro:id:`RPC_status`.
##
## pr: The argument to the original request.
##
## .. bro:see:: epm_map_response pm_attempt_callit pm_attempt_dump pm_attempt_null
##    pm_attempt_set pm_attempt_unset pm_bad_port pm_request_callit pm_request_dump
##    pm_request_getport pm_request_null pm_request_set pm_request_unset rpc_call
##    rpc_dialogue rpc_reply
##
## .. todo:: Bro's current default configuration does not activate the protocol
##    analyzer that generates this event; the corresponding script has not yet
##    been ported to Bro 2.x. To still enable this event, one needs to add a
##    corresponding entry to :bro:see:`dpd_config` or a DPD payload signature.
event pm_attempt_getport%(r: connection, status: rpc_status, pr: pm_port_request%);

## Generated for failed Portmapper requests of type *dump*.
##
## Portmapper is a service running on top of RPC. See `Wikipedia
## <http://en.wikipedia.org/wiki/Portmap>`__ for more information about the
## service.
##
## r: The RPC connection.
##
## status: The status of the reply, which should be one of the index values of
##         :bro:id:`RPC_status`.
##
## .. bro:see:: epm_map_response pm_attempt_callit  pm_attempt_getport pm_attempt_null
##    pm_attempt_set pm_attempt_unset pm_bad_port pm_request_callit pm_request_dump
##    pm_request_getport pm_request_null pm_request_set pm_request_unset rpc_call
##    rpc_dialogue rpc_reply
##
## .. todo:: Bro's current default configuration does not activate the protocol
##    analyzer that generates this event; the corresponding script has not yet
##    been ported to Bro 2.x. To still enable this event, one needs to add a
##    corresponding entry to :bro:see:`dpd_config` or a DPD payload signature.
event pm_attempt_dump%(r: connection, status: rpc_status%);

## Generated for failed Portmapper requests of type *callit*.
##
## Portmapper is a service running on top of RPC. See `Wikipedia
## <http://en.wikipedia.org/wiki/Portmap>`__ for more information about the
## service.
##
## r: The RPC connection.
##
## status: The status of the reply, which should be one of the index values of
##         :bro:id:`RPC_status`.
##
## call: The argument to the original request.
##
## .. bro:see:: epm_map_response  pm_attempt_dump pm_attempt_getport pm_attempt_null
##    pm_attempt_set pm_attempt_unset pm_bad_port pm_request_callit pm_request_dump
##    pm_request_getport pm_request_null pm_request_set pm_request_unset rpc_call
##    rpc_dialogue rpc_reply
##
## .. todo:: Bro's current default configuration does not activate the protocol
##    analyzer that generates this event; the corresponding script has not yet
##    been ported to Bro 2.x. To still enable this event, one needs to add a
##    corresponding entry to :bro:see:`dpd_config` or a DPD payload signature.
event pm_attempt_callit%(r: connection, status: rpc_status, call: pm_callit_request%);

## Generated for Portmapper requests or replies that include an invalid port
## number. Since ports are represented by unsigned 4-byte integers, they can stray
## outside the allowed range of 0--65535 by being >= 65536. If so, this event is
## generated.
##
## Portmapper is a service running on top of RPC. See `Wikipedia
## <http://en.wikipedia.org/wiki/Portmap>`__ for more information about the
## service.
##
## r: The RPC connection.
##
## bad_p: The invalid port value.
##
## .. bro:see:: epm_map_response pm_attempt_callit pm_attempt_dump pm_attempt_getport
##    pm_attempt_null pm_attempt_set pm_attempt_unset  pm_request_callit
##    pm_request_dump pm_request_getport pm_request_null pm_request_set
##    pm_request_unset rpc_call rpc_dialogue rpc_reply
##
## .. todo:: Bro's current default configuration does not activate the protocol
##    analyzer that generates this event; the corresponding script has not yet
##    been ported to Bro 2.x. To still enable this event, one needs to add a
##    corresponding entry to :bro:see:`dpd_config` or a DPD payload signature.
event pm_bad_port%(r: connection, bad_p: count%);

## Generated for NFSv3 request/reply dialogues of type *null*. The event is
## generated once we have either seen both the request and its corresponding reply,
## or an unanswered request has timed out.
##
## NFS is a service running on top of RPC. See `Wikipedia
## <http://en.wikipedia.org/wiki/Network_File_System_(protocol)>`__ for more
## information about the service.
##
## c: The RPC connection.
##
## info: Reports the status of the dialogue, along with some meta information.
##
## .. bro:see:: nfs_proc_create nfs_proc_getattr nfs_proc_lookup nfs_proc_mkdir
##    nfs_proc_not_implemented  nfs_proc_read nfs_proc_readdir nfs_proc_readlink
##    nfs_proc_remove nfs_proc_rmdir nfs_proc_write nfs_reply_status rpc_call
##    rpc_dialogue rpc_reply
##
## .. todo:: Bro's current default configuration does not activate the protocol
##    analyzer that generates this event; the corresponding script has not yet
##    been ported to Bro 2.x. To still enable this event, one needs to add a
##    corresponding entry to :bro:see:`dpd_config` or a DPD payload signature.
event nfs_proc_null%(c: connection, info: NFS3::info_t%);

## Generated for NFSv3 request/reply dialogues of type *getattr*. The event is
## generated once we have either seen both the request and its corresponding reply,
## or an unanswered request has timed out.
##
## NFS is a service running on top of RPC. See `Wikipedia
## <http://en.wikipedia.org/wiki/Network_File_System_(protocol)>`__ for more
## information about the service.
##
## c: The RPC connection.
##
## info: Reports the status of the dialogue, along with some meta information.
##
## attr: The attributes returned in the reply. The values may not be valid if the
##       request was unsuccessful.
##
## .. bro:see:: nfs_proc_create  nfs_proc_lookup nfs_proc_mkdir
##    nfs_proc_not_implemented nfs_proc_null nfs_proc_read nfs_proc_readdir
##    nfs_proc_readlink nfs_proc_remove nfs_proc_rmdir nfs_proc_write nfs_reply_status
##    rpc_call rpc_dialogue rpc_reply NFS3::mode2string
##
## .. todo:: Bro's current default configuration does not activate the protocol
##    analyzer that generates this event; the corresponding script has not yet
##    been ported to Bro 2.x. To still enable this event, one needs to add a
##    corresponding entry to :bro:see:`dpd_config` or a DPD payload signature.
event nfs_proc_getattr%(c: connection, info: NFS3::info_t, fh: string, attrs: NFS3::fattr_t%);

## Generated for NFSv3 request/reply dialogues of type *lookup*. The event is
## generated once we have either seen both the request and its corresponding reply,
## or an unanswered request has timed out.
##
## NFS is a service running on top of RPC. See `Wikipedia
## <http://en.wikipedia.org/wiki/Network_File_System_(protocol)>`__ for more
## information about the service.
##
## c: The RPC connection.
##
## info: Reports the status of the dialogue, along with some meta information.
##
## req:  The arguments passed in the request.
##
## rep: The response returned in the reply. The values may not be valid if the
##      request was unsuccessful.
##
## .. bro:see:: nfs_proc_create nfs_proc_getattr  nfs_proc_mkdir
##    nfs_proc_not_implemented nfs_proc_null nfs_proc_read nfs_proc_readdir
##    nfs_proc_readlink nfs_proc_remove nfs_proc_rmdir nfs_proc_write nfs_reply_status
##    rpc_call rpc_dialogue rpc_reply
##
## .. todo:: Bro's current default configuration does not activate the protocol
##    analyzer that generates this event; the corresponding script has not yet
##    been ported to Bro 2.x. To still enable this event, one needs to add a
##    corresponding entry to :bro:see:`dpd_config` or a DPD payload signature.
event nfs_proc_lookup%(c: connection, info: NFS3::info_t, req: NFS3::diropargs_t, rep: NFS3::lookup_reply_t%);

## Generated for NFSv3 request/reply dialogues of type *read*. The event is
## generated once we have either seen both the request and its corresponding reply,
## or an unanswered request has timed out.
##
## NFS is a service running on top of RPC. See `Wikipedia
## <http://en.wikipedia.org/wiki/Network_File_System_(protocol)>`__ for more
## information about the service.
##
## c: The RPC connection.
##
## info: Reports the status of the dialogue, along with some meta information.
##
## req:  The arguments passed in the request.
##
## rep: The response returned in the reply. The values may not be valid if the
##      request was unsuccessful.
##
## .. bro:see:: nfs_proc_create nfs_proc_getattr nfs_proc_lookup nfs_proc_mkdir
##    nfs_proc_not_implemented nfs_proc_null nfs_proc_remove nfs_proc_rmdir
##    nfs_proc_write nfs_reply_status rpc_call rpc_dialogue rpc_reply
##    NFS3::return_data NFS3::return_data_first_only NFS3::return_data_max
##
## .. todo:: Bro's current default configuration does not activate the protocol
##    analyzer that generates this event; the corresponding script has not yet
##    been ported to Bro 2.x. To still enable this event, one needs to add a
##    corresponding entry to :bro:see:`dpd_config` or a DPD payload signature.
event nfs_proc_read%(c: connection, info: NFS3::info_t, req: NFS3::readargs_t, rep: NFS3::read_reply_t%);

## Generated for NFSv3 request/reply dialogues of type *readlink*. The event is
## generated once we have either seen both the request and its corresponding reply,
## or an unanswered request has timed out.
##
## NFS is a service running on top of RPC. See `Wikipedia
## <http://en.wikipedia.org/wiki/Network_File_System_(protocol)>`__ for more
## information about the service.
##
## c: The RPC connection.
##
## info: Reports the status of the dialogue, along with some meta information.
##
## fh: The file handle passed in the request.
##
## rep: The response returned in the reply. The values may not be valid if the
##      request was unsuccessful.
##
## .. bro:see:: nfs_proc_create nfs_proc_getattr nfs_proc_lookup nfs_proc_mkdir
##    nfs_proc_not_implemented nfs_proc_null nfs_proc_read nfs_proc_readdir
##    nfs_proc_remove nfs_proc_rmdir nfs_proc_write nfs_reply_status rpc_call
##    rpc_dialogue rpc_reply
##
## .. todo:: Bro's current default configuration does not activate the protocol
##    analyzer that generates this event; the corresponding script has not yet
##    been ported to Bro 2.x. To still enable this event, one needs to add a
##    corresponding entry to :bro:see:`dpd_config` or a DPD payload signature.
event nfs_proc_readlink%(c: connection, info: NFS3::info_t, fh: string, rep: NFS3::readlink_reply_t%);

## Generated for NFSv3 request/reply dialogues of type *write*. The event is
## generated once we have either seen both the request and its corresponding reply,
## or an unanswered request has timed out.
##
## NFS is a service running on top of RPC. See `Wikipedia
## <http://en.wikipedia.org/wiki/Network_File_System_(protocol)>`__ for more
## information about the service.
##
## c: The RPC connection.
##
## info: Reports the status of the dialogue, along with some meta information.
##
## fh: The file handle passed in the request.
##
## rep: The response returned in the reply. The values may not be valid if the
##      request was unsuccessful.
##
## .. bro:see:: nfs_proc_create nfs_proc_getattr nfs_proc_lookup nfs_proc_mkdir
##    nfs_proc_not_implemented nfs_proc_null nfs_proc_read nfs_proc_readdir
##    nfs_proc_readlink nfs_proc_remove nfs_proc_rmdir  nfs_reply_status rpc_call
##    rpc_dialogue rpc_reply NFS3::return_data NFS3::return_data_first_only
##    NFS3::return_data_max
##
## .. todo:: Bro's current default configuration does not activate the protocol
##    analyzer that generates this event; the corresponding script has not yet
##    been ported to Bro 2.x. To still enable this event, one needs to add a
##    corresponding entry to :bro:see:`dpd_config` or a DPD payload signature.
event nfs_proc_write%(c: connection, info: NFS3::info_t, req: NFS3::writeargs_t, rep: NFS3::write_reply_t%);

## Generated for NFSv3 request/reply dialogues of type *create*. The event is
## generated once we have either seen both the request and its corresponding reply,
## or an unanswered request has timed out.
##
## NFS is a service running on top of RPC. See `Wikipedia
## <http://en.wikipedia.org/wiki/Network_File_System_(protocol)>`__ for more
## information about the service.
##
## c: The RPC connection.
##
## info: Reports the status of the dialogue, along with some meta information.
##
## fh: The file handle passed in the request.
##
## rep: The response returned in the reply. The values may not be valid if the
##      request was unsuccessful.
##
## .. bro:see::  nfs_proc_getattr nfs_proc_lookup nfs_proc_mkdir
##    nfs_proc_not_implemented nfs_proc_null nfs_proc_read nfs_proc_readdir
##    nfs_proc_readlink nfs_proc_remove nfs_proc_rmdir nfs_proc_write nfs_reply_status
##    rpc_call rpc_dialogue rpc_reply
##
## .. todo:: Bro's current default configuration does not activate the protocol
##    analyzer that generates this event; the corresponding script has not yet
##    been ported to Bro 2.x. To still enable this event, one needs to add a
##    corresponding entry to :bro:see:`dpd_config` or a DPD payload signature.
event nfs_proc_create%(c: connection, info: NFS3::info_t, req: NFS3::diropargs_t, rep: NFS3::newobj_reply_t%);

## Generated for NFSv3 request/reply dialogues of type *mkdir*. The event is
## generated once we have either seen both the request and its corresponding reply,
## or an unanswered request has timed out.
##
## NFS is a service running on top of RPC. See `Wikipedia
## <http://en.wikipedia.org/wiki/Network_File_System_(protocol)>`__ for more
## information about the service.
##
## c: The RPC connection.
##
## info: Reports the status of the dialogue, along with some meta information.
##
## fh: The file handle passed in the request.
##
## rep: The response returned in the reply. The values may not be valid if the
##      request was unsuccessful.
##
## .. bro:see:: nfs_proc_create nfs_proc_getattr nfs_proc_lookup
##    nfs_proc_not_implemented nfs_proc_null nfs_proc_read nfs_proc_readdir
##    nfs_proc_readlink nfs_proc_remove nfs_proc_rmdir nfs_proc_write nfs_reply_status
##    rpc_call rpc_dialogue rpc_reply
##
## .. todo:: Bro's current default configuration does not activate the protocol
##    analyzer that generates this event; the corresponding script has not yet
##    been ported to Bro 2.x. To still enable this event, one needs to add a
##    corresponding entry to :bro:see:`dpd_config` or a DPD payload signature.
event nfs_proc_mkdir%(c: connection, info: NFS3::info_t, req: NFS3::diropargs_t, rep: NFS3::newobj_reply_t%);

## Generated for NFSv3 request/reply dialogues of type *remove*. The event is
## generated once we have either seen both the request and its corresponding reply,
## or an unanswered request has timed out.
##
## NFS is a service running on top of RPC. See `Wikipedia
## <http://en.wikipedia.org/wiki/Network_File_System_(protocol)>`__ for more
## information about the service.
##
## c: The RPC connection.
##
## info: Reports the status of the dialogue, along with some meta information.
##
## fh: The file handle passed in the request.
##
## rep: The response returned in the reply. The values may not be valid if the
##      request was unsuccessful.
##
## .. bro:see:: nfs_proc_create nfs_proc_getattr nfs_proc_lookup nfs_proc_mkdir
##    nfs_proc_not_implemented nfs_proc_null nfs_proc_read nfs_proc_readdir
##    nfs_proc_readlink  nfs_proc_rmdir nfs_proc_write nfs_reply_status rpc_call
##    rpc_dialogue rpc_reply
##
## .. todo:: Bro's current default configuration does not activate the protocol
##    analyzer that generates this event; the corresponding script has not yet
##    been ported to Bro 2.x. To still enable this event, one needs to add a
##    corresponding entry to :bro:see:`dpd_config` or a DPD payload signature.
event nfs_proc_remove%(c: connection, info: NFS3::info_t, req: NFS3::diropargs_t, rep: NFS3::delobj_reply_t%);

## Generated for NFSv3 request/reply dialogues of type *rmdir*. The event is
## generated once we have either seen both the request and its corresponding reply,
## or an unanswered request has timed out.
##
## NFS is a service running on top of RPC. See `Wikipedia
## <http://en.wikipedia.org/wiki/Network_File_System_(protocol)>`__ for more
## information about the service.
##
## c: The RPC connection.
##
## info: Reports the status of the dialogue, along with some meta information.
##
## fh: The file handle passed in the request.
##
## rep: The response returned in the reply. The values may not be valid if the
##      request was unsuccessful.
##
## .. bro:see:: nfs_proc_create nfs_proc_getattr nfs_proc_lookup nfs_proc_mkdir
##    nfs_proc_not_implemented nfs_proc_null nfs_proc_read nfs_proc_readdir
##    nfs_proc_readlink nfs_proc_remove  nfs_proc_write nfs_reply_status rpc_call
##    rpc_dialogue rpc_reply
##
## .. todo:: Bro's current default configuration does not activate the protocol
##    analyzer that generates this event; the corresponding script has not yet
##    been ported to Bro 2.x. To still enable this event, one needs to add a
##    corresponding entry to :bro:see:`dpd_config` or a DPD payload signature.
event nfs_proc_rmdir%(c: connection, info: NFS3::info_t, req: NFS3::diropargs_t, rep: NFS3::delobj_reply_t%);

## Generated for NFSv3 request/reply dialogues of type *readdir*. The event is
## generated once we have either seen both the request and its corresponding reply,
## or an unanswered request has timed out.
##
## NFS is a service running on top of RPC. See `Wikipedia
## <http://en.wikipedia.org/wiki/Network_File_System_(protocol)>`__ for more
## information about the service.
##
## c: The RPC connection.
##
## info: Reports the status of the dialogue, along with some meta information.
##
## fh: The file handle passed in the request.
##
## rep: The response returned in the reply. The values may not be valid if the
##      request was unsuccessful.
##
## .. bro:see:: nfs_proc_create nfs_proc_getattr nfs_proc_lookup nfs_proc_mkdir
##    nfs_proc_not_implemented nfs_proc_null nfs_proc_read nfs_proc_readlink
##    nfs_proc_remove nfs_proc_rmdir nfs_proc_write nfs_reply_status rpc_call
##    rpc_dialogue rpc_reply
##
## .. todo:: Bro's current default configuration does not activate the protocol
##    analyzer that generates this event; the corresponding script has not yet
##    been ported to Bro 2.x. To still enable this event, one needs to add a
##    corresponding entry to :bro:see:`dpd_config` or a DPD payload signature.
event nfs_proc_readdir%(c: connection, info: NFS3::info_t, req: NFS3::readdirargs_t, rep: NFS3::readdir_reply_t%);

## Generated for NFS3 request/reply dialogues of a type that Bro's NFS3 analyzer
## does not implement.
##
## NFS is a service running on top of RPC. See `Wikipedia
## <http://en.wikipedia.org/wiki/Network_File_System_(protocol)>`__ for more
## information about the service.
##
## c: The RPC connection.
##
## info: Reports the status of the dialogue, along with some meta information.
##
## proc: The procedure called that Bro does not implement.
##
## .. bro:see:: nfs_proc_create nfs_proc_getattr nfs_proc_lookup nfs_proc_mkdir
##    nfs_proc_null nfs_proc_read nfs_proc_readdir nfs_proc_readlink nfs_proc_remove
##    nfs_proc_rmdir nfs_proc_write nfs_reply_status rpc_call rpc_dialogue rpc_reply
##
## .. todo:: Bro's current default configuration does not activate the protocol
##    analyzer that generates this event; the corresponding script has not yet
##    been ported to Bro 2.x. To still enable this event, one needs to add a
##    corresponding entry to :bro:see:`dpd_config` or a DPD payload signature.
event nfs_proc_not_implemented%(c: connection, info: NFS3::info_t, proc: NFS3::proc_t%);

## Generated for each NFS3 reply message received, reporting just the
## status included.
##
## info: Reports the status included in the reply.
##
## .. bro:see:: nfs_proc_create nfs_proc_getattr nfs_proc_lookup nfs_proc_mkdir
##    nfs_proc_not_implemented nfs_proc_null nfs_proc_read nfs_proc_readdir
##    nfs_proc_readlink nfs_proc_remove nfs_proc_rmdir nfs_proc_write rpc_call
##    rpc_dialogue rpc_reply
##
## .. todo:: Bro's current default configuration does not activate the protocol
##    analyzer that generates this event; the corresponding script has not yet
##    been ported to Bro 2.x. To still enable this event, one needs to add a
##    corresponding entry to :bro:see:`dpd_config` or a DPD payload signature.
event nfs_reply_status%(n: connection, info: NFS3::info_t%);

## Generated for all NTP messages. Different from many other of Bro's events, this
## one is generated for both client-side and server-side messages.
##
## See `Wikipedia <http://en.wikipedia.org/wiki/Network_Time_Protocoll>`__ for more
## information about the NTP protocol.
##
## u: The connection record describing the corresponding UDP flow.
##
## msg: The parsed NTP message.
##
## excess: The raw bytes of any optional parts of the NTP packet. Bro does not
##         further parse any optional fields.
##
## .. bro:see:: ntp_session_timeout 
##
## .. todo:: Bro's current default configuration does not activate the protocol
##    analyzer that generates this event; the corresponding script has not yet
##    been ported to Bro 2.x. To still enable this event, one needs to add a
##    corresponding entry to :bro:see:`dpd_config` or a DPD payload signature.
event ntp_message%(u: connection, msg: ntp_msg, excess: string%);

## Generated for all NetBIOS SSN and DGM messages. Bro's NetBIOS analyzer processes
## the NetBIOS session service running on TCP port 139, and (despite its name!) the
## NetBIOS datagram service on UDP port 138.
##
## See `Wikipedia <http://en.wikipedia.org/wiki/NetBIOS>`__ for more information
## about NetBIOS. `RFC 1002 <http://tools.ietf.org/html/rfc1002>`__ describes
## the packet format for NetBIOS over TCP/IP, which Bro parses.
##
## c: The connection, which may be a TCP or UDP, depending on the type of the
##    NetBIOS session.
##
## is_orig:  True if the message was sent by the originator of the connection.
##
## msg_type: The general type of message, as defined in Section 4.3.1 of `RFC 1002
##       <http://tools.ietf.org/html/rfc1002>`__.
##
## data_len: The length of the message's payload.
##
## .. bro:see:: netbios_session_accepted netbios_session_keepalive
##    netbios_session_raw_message netbios_session_rejected netbios_session_request
##    netbios_session_ret_arg_resp  decode_netbios_name decode_netbios_name_type
##
## .. note:: These days, NetBIOS is primarily used as a transport mechanism for
##    `SMB/CIFS <http://en.wikipedia.org/wiki/Server_Message_Block>`__. Bro's SMB
##    anlyzer parses both SMB-over-NetBIOS and SMB-over-TCP on port 445.
##
## .. todo:: Bro's current default configuration does not activate the protocol
##    analyzer that generates this event; the corresponding script has not yet
##    been ported to Bro 2.x. To still enable this event, one needs to add a
##    corresponding entry to :bro:see:`dpd_config` or a DPD payload signature.
event netbios_session_message%(c: connection, is_orig: bool, msg_type: count, data_len: count%);

## Generated for NetBIOS messages of type *session request*. Bro's NetBIOS analyzer
## processes the NetBIOS session service running on TCP port 139, and (despite its
## name!) the NetBIOS datagram service on UDP port 138.
##
## See `Wikipedia <http://en.wikipedia.org/wiki/NetBIOS>`__ for more information
## about NetBIOS. `RFC 1002 <http://tools.ietf.org/html/rfc1002>`__ describes
## the packet format for NetBIOS over TCP/IP, which Bro parses.
##
## c: The connection, which may be a TCP or UDP, depending on the type of the
##    NetBIOS session.
##
## msg: The raw payload of the message sent, excluding the common NetBIOS
##      header.
##
## .. bro:see:: netbios_session_accepted netbios_session_keepalive
##    netbios_session_message netbios_session_raw_message netbios_session_rejected
##    netbios_session_ret_arg_resp decode_netbios_name decode_netbios_name_type
##
## .. note:: These days, NetBIOS is primarily used as a transport mechanism for
##    `SMB/CIFS <http://en.wikipedia.org/wiki/Server_Message_Block>`__. Bro's SMB
##    anlyzer parses both SMB-over-NetBIOS and SMB-over-TCP on port 445.
##
## .. todo:: Bro's current default configuration does not activate the protocol
##    analyzer that generates this event; the corresponding script has not yet
##    been ported to Bro 2.x. To still enable this event, one needs to add a
##    corresponding entry to :bro:see:`dpd_config` or a DPD payload signature.
event netbios_session_request%(c: connection, msg: string%);

## Generated for NetBIOS messages of type *positive session response*. Bro's
## NetBIOS analyzer processes the NetBIOS session service running on TCP port 139,
## and (despite its name!) the NetBIOS datagram service on UDP port 138.
##
## See `Wikipedia <http://en.wikipedia.org/wiki/NetBIOS>`__ for more information
## about NetBIOS. `RFC 1002 <http://tools.ietf.org/html/rfc1002>`__ describes
## the packet format for NetBIOS over TCP/IP, which Bro parses.
##
## c: The connection, which may be a TCP or UDP, depending on the type of the
##    NetBIOS session.
##
## msg: The raw payload of the message sent, excluding the common NetBIOS
##      header.
##
## .. bro:see::  netbios_session_keepalive netbios_session_message
##    netbios_session_raw_message netbios_session_rejected netbios_session_request
##    netbios_session_ret_arg_resp decode_netbios_name decode_netbios_name_type
##
## .. note:: These days, NetBIOS is primarily used as a transport mechanism for
##    `SMB/CIFS <http://en.wikipedia.org/wiki/Server_Message_Block>`__. Bro's SMB
##    anlyzer parses both SMB-over-NetBIOS and SMB-over-TCP on port 445.
##
## .. todo:: Bro's current default configuration does not activate the protocol
##    analyzer that generates this event; the corresponding script has not yet
##    been ported to Bro 2.x. To still enable this event, one needs to add a
##    corresponding entry to :bro:see:`dpd_config` or a DPD payload signature.
event netbios_session_accepted%(c: connection, msg: string%);

## Generated for NetBIOS messages of type *negative session response*. Bro's
## NetBIOS analyzer processes the NetBIOS session service running on TCP port 139,
## and (despite its name!) the NetBIOS datagram service on UDP port 138.
##
## See `Wikipedia <http://en.wikipedia.org/wiki/NetBIOS>`__ for more information
## about NetBIOS. `RFC 1002 <http://tools.ietf.org/html/rfc1002>`__ describes
## the packet format for NetBIOS over TCP/IP, which Bro parses.
##
## c: The connection, which may be a TCP or UDP, depending on the type of the
##    NetBIOS session.
##
## msg: The raw payload of the message sent, excluding the common NetBIOS
##      header.
##
## .. bro:see:: netbios_session_accepted netbios_session_keepalive
##    netbios_session_message netbios_session_raw_message netbios_session_request
##    netbios_session_ret_arg_resp decode_netbios_name decode_netbios_name_type
##
## .. note:: These days, NetBIOS is primarily used as a transport mechanism for
##    `SMB/CIFS <http://en.wikipedia.org/wiki/Server_Message_Block>`__. Bro's SMB
##    anlyzer parses both SMB-over-NetBIOS and SMB-over-TCP on port 445.
##
## .. todo:: Bro's current default configuration does not activate the protocol
##    analyzer that generates this event; the corresponding script has not yet
##    been ported to Bro 2.x. To still enable this event, one needs to add a
##    corresponding entry to :bro:see:`dpd_config` or a DPD payload signature.
event netbios_session_rejected%(c: connection, msg: string%);

## Generated for NetBIOS message of type *session message* that are not carrying
## SMB payload.
##
## NetBIOS analyzer processes the NetBIOS session service running on TCP port 139,
## and (despite its name!) the NetBIOS datagram service on UDP port 138.
##
## See `Wikipedia <http://en.wikipedia.org/wiki/NetBIOS>`__ for more information
## about NetBIOS. `RFC 1002 <http://tools.ietf.org/html/rfc1002>`__ describes
## the packet format for NetBIOS over TCP/IP, which Bro parses.
##
## c: The connection, which may be a TCP or UDP, depending on the type of the
##    NetBIOS session.
##
## is_orig: True if the message was sent by the originator of the connection.
##
## msg: The raw payload of the message sent, excluding the common NetBIOS
##      header (i.e., the ``user_data``).
##
## .. bro:see:: netbios_session_accepted netbios_session_keepalive
##    netbios_session_message netbios_session_rejected netbios_session_request
##    netbios_session_ret_arg_resp decode_netbios_name decode_netbios_name_type
##
## .. note:: These days, NetBIOS is primarily used as a transport mechanism for
##    `SMB/CIFS <http://en.wikipedia.org/wiki/Server_Message_Block>`__. Bro's SMB
##    anlyzer parses both SMB-over-NetBIOS and SMB-over-TCP on port 445.
##
## .. todo:: This is an oddly named event. In fact, it's probably an odd event to
##    have to begin with.
##
## .. todo:: Bro's current default configuration does not activate the protocol
##    analyzer that generates this event; the corresponding script has not yet
##    been ported to Bro 2.x. To still enable this event, one needs to add a
##    corresponding entry to :bro:see:`dpd_config` or a DPD payload signature.
event netbios_session_raw_message%(c: connection, is_orig: bool, msg: string%);

## Generated for NetBIOS messages of type *retarget response*. Bro's NetBIOS
## analyzer processes the NetBIOS session service running on TCP port 139, and
## (despite its name!) the NetBIOS datagram service on UDP port 138.
##
## See `Wikipedia <http://en.wikipedia.org/wiki/NetBIOS>`__ for more information
## about NetBIOS. `RFC 1002 <http://tools.ietf.org/html/rfc1002>`__ describes
## the packet format for NetBIOS over TCP/IP, which Bro parses.
##
## c: The connection, which may be a TCP or UDP, depending on the type of the
##    NetBIOS session.
##
## msg: The raw payload of the message sent, excluding the common NetBIOS header.
##
## .. bro:see:: netbios_session_accepted netbios_session_keepalive
##    netbios_session_message netbios_session_raw_message netbios_session_rejected
##    netbios_session_request decode_netbios_name decode_netbios_name_type
##
## .. note:: These days, NetBIOS is primarily used as a transport mechanism for
##    `SMB/CIFS <http://en.wikipedia.org/wiki/Server_Message_Block>`__. Bro's SMB
##    anlyzer parses both SMB-over-NetBIOS and SMB-over-TCP on port 445.
##
## .. todo: This is an oddly named event.
##
## .. todo:: Bro's current default configuration does not activate the protocol
##    analyzer that generates this event; the corresponding script has not yet
##    been ported to Bro 2.x. To still enable this event, one needs to add a
##    corresponding entry to :bro:see:`dpd_config` or a DPD payload signature.
event netbios_session_ret_arg_resp%(c: connection, msg: string%);

## Generated for NetBIOS messages of type *keep-alive*. Bro's NetBIOS analyzer
## processes the NetBIOS session service running on TCP port 139, and (despite its
## name!) the NetBIOS datagram service on UDP port 138.
##
## See `Wikipedia <http://en.wikipedia.org/wiki/NetBIOS>`__ for more information
## about NetBIOS. `RFC 1002 <http://tools.ietf.org/html/rfc1002>`__ describes
## the packet format for NetBIOS over TCP/IP, which Bro parses.
##
## c: The connection, which may be a TCP or UDP, depending on the type of the
##    NetBIOS session.
##
## msg: The raw payload of the message sent, excluding the common NetBIOS header.
##
## .. bro:see:: netbios_session_accepted netbios_session_message
##    netbios_session_raw_message netbios_session_rejected netbios_session_request
##    netbios_session_ret_arg_resp decode_netbios_name decode_netbios_name_type
##
## .. note:: These days, NetBIOS is primarily used as a transport mechanism for
##    `SMB/CIFS <http://en.wikipedia.org/wiki/Server_Message_Block>`__. Bro's SMB
##    anlyzer parses both SMB-over-NetBIOS and SMB-over-TCP on port 445.
##
## .. todo:: Bro's current default configuration does not activate the protocol
##    analyzer that generates this event; the corresponding script has not yet
##    been ported to Bro 2.x. To still enable this event, one needs to add a
##    corresponding entry to :bro:see:`dpd_config` or a DPD payload signature.
event netbios_session_keepalive%(c: connection, msg: string%);

## Generated for all SMB/CIFS messages.
##
## See `Wikipedia <http://en.wikipedia.org/wiki/Server_Message_Block>`__ for more
## information about the SMB/CIFS protocol. Bro's SMB/CIFS analyzer parses both
## SMB-over-NetBIOS on ports 138/139 and SMB-over-TCP on port 445.
##
## c: The connection.
##
## hdr: The parsed header of the SMB message.
##
## is_orig: True if the message was sent by the originator of the underlying
##       transport-level connection.
##
## cmd: A string mmenonic of the SMB command code.
##
## body_length: The length of the SMB message body, i.e. the data starting after
##         the SMB header.
##
## body: The raw SMB message body, i.e., the data starting after the SMB header.
##
## .. bro:see:: smb_com_close smb_com_generic_andx smb_com_logoff_andx
##    smb_com_negotiate smb_com_negotiate_response smb_com_nt_create_andx
##    smb_com_read_andx smb_com_setup_andx smb_com_trans_mailslot
##    smb_com_trans_pipe smb_com_trans_rap smb_com_transaction smb_com_transaction2
##    smb_com_tree_connect_andx smb_com_tree_disconnect smb_com_write_andx smb_error
##    smb_get_dfs_referral
##
## .. todo:: Bro's current default configuration does not activate the protocol
##    analyzer that generates this event; the corresponding script has not yet
##    been ported to Bro 2.x. To still enable this event, one needs to add a
##    corresponding entry to :bro:see:`dpd_config` or a DPD payload signature.
event smb_message%(c: connection, hdr: smb_hdr, is_orig: bool, cmd: string, body_length: count, body: string%);

## Generated for SMB/CIFS messages of type *tree connect andx*.
##
## See `Wikipedia <http://en.wikipedia.org/wiki/Server_Message_Block>`__ for more
## information about the SMB/CIFS protocol. Bro's SMB/CIFS analyzer parses both
## SMB-over-NetBIOS on ports 138/139 and SMB-over-TCP on port 445.
##
## c: The connection.
##
## hdr: The parsed header of the SMB message.
##
## path: The ``path`` attribute  specified in the message.
##
## service: The ``service`` attribute specified in the message.
##
## .. bro:see:: smb_com_close smb_com_generic_andx smb_com_logoff_andx
##    smb_com_negotiate smb_com_negotiate_response smb_com_nt_create_andx
##    smb_com_read_andx smb_com_setup_andx smb_com_trans_mailslot
##    smb_com_trans_pipe smb_com_trans_rap smb_com_transaction smb_com_transaction2
##    smb_com_tree_disconnect smb_com_write_andx smb_error smb_get_dfs_referral
##    smb_message
##
## .. todo:: Bro's current default configuration does not activate the protocol
##    analyzer that generates this event; the corresponding script has not yet
##    been ported to Bro 2.x. To still enable this event, one needs to add a
##    corresponding entry to :bro:see:`dpd_config` or a DPD payload signature.
event smb_com_tree_connect_andx%(c: connection, hdr: smb_hdr, path: string, service: string%);

## Generated for SMB/CIFS messages of type *tree disconnect*.
##
## See `Wikipedia <http://en.wikipedia.org/wiki/Server_Message_Block>`__ for more
## information about the SMB/CIFS protocol. Bro's SMB/CIFS analyzer parses both
## SMB-over-NetBIOS on ports 138/139 and SMB-over-TCP on port 445.
##
## c: The connection.
##
## hdr: The parsed header of the SMB message.
##
## path: The ``path`` attribute  specified in the message.
##
## .. bro:see:: smb_com_close smb_com_generic_andx smb_com_logoff_andx
##    smb_com_negotiate smb_com_negotiate_response smb_com_nt_create_andx
##    smb_com_read_andx smb_com_setup_andx smb_com_trans_mailslot
##    smb_com_trans_pipe smb_com_trans_rap smb_com_transaction smb_com_transaction2
##    smb_com_tree_connect_andx  smb_com_write_andx smb_error smb_get_dfs_referral
##    smb_message
##
## .. todo:: Bro's current default configuration does not activate the protocol
##    analyzer that generates this event; the corresponding script has not yet
##    been ported to Bro 2.x. To still enable this event, one needs to add a
##    corresponding entry to :bro:see:`dpd_config` or a DPD payload signature.
event smb_com_tree_disconnect%(c: connection, hdr: smb_hdr%);

## Generated for SMB/CIFS messages of type *nt create andx*.
##
## See `Wikipedia <http://en.wikipedia.org/wiki/Server_Message_Block>`__ for more
## information about the SMB/CIFS protocol. Bro's SMB/CIFS analyzer parses both
## SMB-over-NetBIOS on ports 138/139 and SMB-over-TCP on port 445.
##
## c: The connection.
##
## hdr: The parsed header of the SMB message.
##
## name: The ``name`` attribute  specified in the message.
##
## .. bro:see:: smb_com_close smb_com_generic_andx smb_com_logoff_andx
##    smb_com_negotiate smb_com_negotiate_response smb_com_read_andx
##    smb_com_setup_andx smb_com_trans_mailslot smb_com_trans_pipe smb_com_trans_rap
##    smb_com_transaction smb_com_transaction2 smb_com_tree_connect_andx
##    smb_com_tree_disconnect smb_com_write_andx smb_error smb_get_dfs_referral
##    smb_message
##
## .. todo:: Bro's current default configuration does not activate the protocol
##    analyzer that generates this event; the corresponding script has not yet
##    been ported to Bro 2.x. To still enable this event, one needs to add a
##    corresponding entry to :bro:see:`dpd_config` or a DPD payload signature.
event smb_com_nt_create_andx%(c: connection, hdr: smb_hdr, name: string%);

## Generated for SMB/CIFS messages of type *nt transaction*.
##
## See `Wikipedia <http://en.wikipedia.org/wiki/Server_Message_Block>`__ for more
## information about the SMB/CIFS protocol. Bro's SMB/CIFS analyzer parses both
## SMB-over-NetBIOS on ports 138/139 and SMB-over-TCP on port 445.
##
## c: The connection.
##
## hdr: The parsed header of the SMB message.
##
## trans: The parsed transaction header.
##
## data: The raw transaction data.
##
## is_orig: True if the message was sent by the originator of the connection.
##
## .. bro:see:: smb_com_close smb_com_generic_andx smb_com_logoff_andx
##    smb_com_negotiate smb_com_negotiate_response smb_com_nt_create_andx
##    smb_com_read_andx smb_com_setup_andx smb_com_trans_mailslot smb_com_trans_pipe
##    smb_com_trans_rap smb_com_transaction2 smb_com_tree_connect_andx
##    smb_com_tree_disconnect smb_com_write_andx smb_error smb_get_dfs_referral
##    smb_message
##
## .. todo:: Bro's current default configuration does not activate the protocol
##    analyzer that generates this event; the corresponding script has not yet
##    been ported to Bro 2.x. To still enable this event, one needs to add a
##    corresponding entry to :bro:see:`dpd_config` or a DPD payload signature.
event smb_com_transaction%(c: connection, hdr: smb_hdr, trans: smb_trans, data: smb_trans_data, is_orig: bool%);

## Generated for SMB/CIFS messages of type *nt transaction 2*.
##
## See `Wikipedia <http://en.wikipedia.org/wiki/Server_Message_Block>`__ for more
## information about the SMB/CIFS protocol. Bro's SMB/CIFS analyzer parses both
## SMB-over-NetBIOS on ports 138/139 and SMB-over-TCP on port 445.
##
## c: The connection.
##
## hdr: The parsed header of the SMB message.
##
## trans: The parsed transaction header.
##
## data: The raw transaction data.
##
## is_orig: True if the message was sent by the originator of the connection.
##
## .. bro:see:: smb_com_close smb_com_generic_andx smb_com_logoff_andx
##    smb_com_negotiate smb_com_negotiate_response smb_com_nt_create_andx
##    smb_com_read_andx smb_com_setup_andx smb_com_trans_mailslot smb_com_trans_pipe
##    smb_com_trans_rap smb_com_transaction smb_com_tree_connect_andx
##    smb_com_tree_disconnect smb_com_write_andx smb_error smb_get_dfs_referral
##    smb_message
##
## .. todo:: Bro's current default configuration does not activate the protocol
##    analyzer that generates this event; the corresponding script has not yet
##    been ported to Bro 2.x. To still enable this event, one needs to add a
##    corresponding entry to :bro:see:`dpd_config` or a DPD payload signature.
event smb_com_transaction2%(c: connection, hdr: smb_hdr, trans: smb_trans, data: smb_trans_data, is_orig: bool%);

## Generated for SMB/CIFS messages of type *transaction mailslot*.
##
## See `Wikipedia <http://en.wikipedia.org/wiki/Server_Message_Block>`__ for more
## information about the SMB/CIFS protocol. Bro's SMB/CIFS analyzer parses both
## SMB-over-NetBIOS on ports 138/139 and SMB-over-TCP on port 445.
##
## c: The connection.
##
## hdr: The parsed header of the SMB message.
##
## trans: The parsed transaction header.
##
## data: The raw transaction data.
##
## is_orig: True if the message was sent by the originator of the connection.
##
## .. bro:see:: smb_com_close smb_com_generic_andx smb_com_logoff_andx
##    smb_com_negotiate smb_com_negotiate_response smb_com_nt_create_andx
##    smb_com_read_andx smb_com_setup_andx smb_com_trans_pipe smb_com_trans_rap
##    smb_com_transaction smb_com_transaction2 smb_com_tree_connect_andx
##    smb_com_tree_disconnect smb_com_write_andx smb_error smb_get_dfs_referral
##    smb_message
##
## .. todo:: Bro's current default configuration does not activate the protocol
##    analyzer that generates this event; the corresponding script has not yet
##    been ported to Bro 2.x. To still enable this event, one needs to add a
##    corresponding entry to :bro:see:`dpd_config` or a DPD payload signature.
event smb_com_trans_mailslot%(c: connection, hdr: smb_hdr, trans: smb_trans, data: smb_trans_data, is_orig: bool%);

## Generated for SMB/CIFS messages of type *transaction rap*.
##
## See `Wikipedia <http://en.wikipedia.org/wiki/Server_Message_Block>`__ for more
## information about the SMB/CIFS protocol. Bro's SMB/CIFS analyzer parses both
## SMB-over-NetBIOS on ports 138/139 and SMB-over-TCP on port 445.
##
## c: The connection.
##
## hdr: The parsed header of the SMB message.
##
## trans: The parsed transaction header.
##
## data: The raw transaction data.
##
## is_orig: True if the message was sent by the originator of the connection.
##
## .. bro:see:: smb_com_close smb_com_generic_andx smb_com_logoff_andx
##    smb_com_negotiate smb_com_negotiate_response smb_com_nt_create_andx
##    smb_com_read_andx smb_com_setup_andx smb_com_trans_mailslot
##    smb_com_trans_pipe  smb_com_transaction smb_com_transaction2
##    smb_com_tree_connect_andx smb_com_tree_disconnect smb_com_write_andx smb_error
##    smb_get_dfs_referral smb_message
##
## .. todo:: Bro's current default configuration does not activate the protocol
##    analyzer that generates this event; the corresponding script has not yet
##    been ported to Bro 2.x. To still enable this event, one needs to add a
##    corresponding entry to :bro:see:`dpd_config` or a DPD payload signature.
event smb_com_trans_rap%(c: connection, hdr: smb_hdr, trans: smb_trans, data: smb_trans_data, is_orig: bool%);

## Generated for SMB/CIFS messages of type *transaction pipe*.
##
## See `Wikipedia <http://en.wikipedia.org/wiki/Server_Message_Block>`__ for more
## information about the SMB/CIFS protocol. Bro's SMB/CIFS analyzer parses both
## SMB-over-NetBIOS on ports 138/139 and SMB-over-TCP on port 445.
##
## c: The connection.
##
## hdr: The parsed header of the SMB message.
##
## trans: The parsed transaction header.
##
## data: The raw transaction data.
##
## is_orig: True if the message was sent by the originator of the connection.
##
## .. bro:see:: smb_com_close smb_com_generic_andx smb_com_logoff_andx
##    smb_com_negotiate smb_com_negotiate_response smb_com_nt_create_andx
##    smb_com_read_andx smb_com_setup_andx smb_com_trans_mailslot smb_com_trans_rap
##    smb_com_transaction smb_com_transaction2 smb_com_tree_connect_andx
##    smb_com_tree_disconnect smb_com_write_andx smb_error smb_get_dfs_referral
##    smb_message
##
## .. todo:: Bro's current default configuration does not activate the protocol
##    analyzer that generates this event; the corresponding script has not yet
##    been ported to Bro 2.x. To still enable this event, one needs to add a
##    corresponding entry to :bro:see:`dpd_config` or a DPD payload signature.
event smb_com_trans_pipe%(c: connection, hdr: smb_hdr, trans: smb_trans, data: smb_trans_data, is_orig: bool%);

## Generated for SMB/CIFS messages of type *read andx*.
##
## See `Wikipedia <http://en.wikipedia.org/wiki/Server_Message_Block>`__ for more
## information about the SMB/CIFS protocol. Bro's SMB/CIFS analyzer parses both
## SMB-over-NetBIOS on ports 138/139 and SMB-over-TCP on port 445.
##
## c: The connection.
##
## hdr: The parsed header of the SMB message.
##
## data: Always empty.
##
## is_orig: True if the message was sent by the originator of the connection.
##
## .. bro:see:: smb_com_close smb_com_generic_andx smb_com_logoff_andx
##    smb_com_negotiate smb_com_negotiate_response smb_com_nt_create_andx
##    smb_com_setup_andx smb_com_trans_mailslot smb_com_trans_pipe smb_com_trans_rap
##    smb_com_transaction smb_com_transaction2 smb_com_tree_connect_andx
##    smb_com_tree_disconnect smb_com_write_andx smb_error smb_get_dfs_referral
##    smb_message
##
## .. todo:: Bro's current default configuration does not activate the protocol
##    analyzer that generates this event; the corresponding script has not yet
##    been ported to Bro 2.x. To still enable this event, one needs to add a
##    corresponding entry to :bro:see:`dpd_config` or a DPD payload signature.
event smb_com_read_andx%(c: connection, hdr: smb_hdr, data: string%);

## Generated for SMB/CIFS messages of type *read andx*.
##
## See `Wikipedia <http://en.wikipedia.org/wiki/Server_Message_Block>`__ for more
## information about the SMB/CIFS protocol. Bro's SMB/CIFS analyzer parses both
## SMB-over-NetBIOS on ports 138/139 and SMB-over-TCP on port 445.
##
## c: The connection.
##
## hdr: The parsed header of the SMB message.
##
## data: Always empty.
##
## is_orig: True if the message was sent by the originator of the connection.
##
## .. bro:see:: smb_com_close smb_com_generic_andx smb_com_logoff_andx
##    smb_com_negotiate smb_com_negotiate_response smb_com_nt_create_andx
##    smb_com_read_andx smb_com_setup_andx smb_com_trans_mailslot
##    smb_com_trans_pipe smb_com_trans_rap smb_com_transaction smb_com_transaction2
##    smb_com_tree_connect_andx smb_com_tree_disconnect  smb_error
##    smb_get_dfs_referral smb_message
##
## .. todo:: Bro's current default configuration does not activate the protocol
##    analyzer that generates this event; the corresponding script has not yet
##    been ported to Bro 2.x. To still enable this event, one needs to add a
##    corresponding entry to :bro:see:`dpd_config` or a DPD payload signature.
event smb_com_write_andx%(c: connection, hdr: smb_hdr, data: string%);

## Generated for SMB/CIFS messages of type *get dfs referral*.
##
## See `Wikipedia <http://en.wikipedia.org/wiki/Server_Message_Block>`__ for more
## information about the SMB/CIFS protocol. Bro's SMB/CIFS analyzer parses both
## SMB-over-NetBIOS on ports 138/139 and SMB-over-TCP on port 445.
##
## c: The connection.
##
## hdr: The parsed header of the SMB message.
##
## max_referral_level: The ``max_referral_level`` attribute specified in the
##                     message.
##
## file_name: The ``filene_name`` attribute specified in the message.
##
## .. bro:see:: smb_com_close smb_com_generic_andx smb_com_logoff_andx
##    smb_com_negotiate smb_com_negotiate_response smb_com_nt_create_andx
##    smb_com_read_andx smb_com_setup_andx smb_com_trans_mailslot
##    smb_com_trans_pipe smb_com_trans_rap smb_com_transaction smb_com_transaction2
##    smb_com_tree_connect_andx smb_com_tree_disconnect smb_com_write_andx smb_error
##    smb_message
##
## .. todo:: Bro's current default configuration does not activate the protocol
##    analyzer that generates this event; the corresponding script has not yet
##    been ported to Bro 2.x. To still enable this event, one needs to add a
##    corresponding entry to :bro:see:`dpd_config` or a DPD payload signature.
event smb_get_dfs_referral%(c: connection, hdr: smb_hdr, max_referral_level: count, file_name: string%);

## Generated for SMB/CIFS messages of type *negotiate*.
##
## See `Wikipedia <http://en.wikipedia.org/wiki/Server_Message_Block>`__ for more
## information about the SMB/CIFS protocol. Bro's SMB/CIFS analyzer parses both
## SMB-over-NetBIOS on ports 138/139 and SMB-over-TCP on port 445.
##
## c: The connection.
##
## hdr: The parsed header of the SMB message.
##
## .. bro:see:: smb_com_close smb_com_generic_andx smb_com_logoff_andx
##    smb_com_negotiate_response smb_com_nt_create_andx smb_com_read_andx smb_com_setup_andx
##    smb_com_trans_mailslot smb_com_trans_pipe smb_com_trans_rap smb_com_transaction
##    smb_com_transaction2 smb_com_tree_connect_andx smb_com_tree_disconnect
##    smb_com_write_andx smb_error smb_get_dfs_referral smb_message
##
## .. todo:: Bro's current default configuration does not activate the protocol
##    analyzer that generates this event; the corresponding script has not yet
##    been ported to Bro 2.x. To still enable this event, one needs to add a
##    corresponding entry to :bro:see:`dpd_config` or a DPD payload signature.
event smb_com_negotiate%(c: connection, hdr: smb_hdr%);

## Generated for SMB/CIFS messages of type *negotiate response*.
##
## See `Wikipedia <http://en.wikipedia.org/wiki/Server_Message_Block>`__ for more
## information about the SMB/CIFS protocol. Bro's SMB/CIFS analyzer parses both
## SMB-over-NetBIOS on ports 138/139 and SMB-over-TCP on port 445.
##
## c: The connection.
##
## hdr: The parsed header of the SMB message.
##
## dialect_index: The ``dialect`` indicated in the message.
##
## .. bro:see:: smb_com_close smb_com_generic_andx smb_com_logoff_andx
##    smb_com_negotiate  smb_com_nt_create_andx smb_com_read_andx smb_com_setup_andx
##    smb_com_trans_mailslot smb_com_trans_pipe smb_com_trans_rap smb_com_transaction
##    smb_com_transaction2 smb_com_tree_connect_andx smb_com_tree_disconnect
##    smb_com_write_andx smb_error smb_get_dfs_referral smb_message
##
## .. todo:: Bro's current default configuration does not activate the protocol
##    analyzer that generates this event; the corresponding script has not yet
##    been ported to Bro 2.x. To still enable this event, one needs to add a
##    corresponding entry to :bro:see:`dpd_config` or a DPD payload signature.
event smb_com_negotiate_response%(c: connection, hdr: smb_hdr, dialect_index: count%);

## Generated for SMB/CIFS messages of type *setup andx*.
##
## See `Wikipedia <http://en.wikipedia.org/wiki/Server_Message_Block>`__ for more
## information about the SMB/CIFS protocol. Bro's SMB/CIFS analyzer parses both
## SMB-over-NetBIOS on ports 138/139 and SMB-over-TCP on port 445.
##
## c: The connection.
##
## hdr: The parsed header of the SMB message.
##
## .. bro:see:: smb_com_close smb_com_generic_andx smb_com_logoff_andx
##    smb_com_negotiate smb_com_negotiate_response smb_com_nt_create_andx
##    smb_com_read_andx  smb_com_trans_mailslot smb_com_trans_pipe smb_com_trans_rap
##    smb_com_transaction smb_com_transaction2 smb_com_tree_connect_andx
##    smb_com_tree_disconnect smb_com_write_andx smb_error smb_get_dfs_referral
##    smb_message
##
## .. todo:: Bro's current default configuration does not activate the protocol
##    analyzer that generates this event; the corresponding script has not yet
##    been ported to Bro 2.x. To still enable this event, one needs to add a
##    corresponding entry to :bro:see:`dpd_config` or a DPD payload signature.
event smb_com_setup_andx%(c: connection, hdr: smb_hdr%);

## Generated for SMB/CIFS messages of type *generic andx*.
##
## See `Wikipedia <http://en.wikipedia.org/wiki/Server_Message_Block>`__ for more
## information about the SMB/CIFS protocol. Bro's SMB/CIFS analyzer parses both
## SMB-over-NetBIOS on ports 138/139 and SMB-over-TCP on port 445.
##
## c: The connection.
##
## hdr: The parsed header of the SMB message.
##
## .. bro:see:: smb_com_close  smb_com_logoff_andx smb_com_negotiate
##    smb_com_negotiate_response smb_com_nt_create_andx smb_com_read_andx
##    smb_com_setup_andx smb_com_trans_mailslot smb_com_trans_pipe smb_com_trans_rap
##    smb_com_transaction smb_com_transaction2 smb_com_tree_connect_andx
##    smb_com_tree_disconnect smb_com_write_andx smb_error smb_get_dfs_referral
##    smb_message
##
## .. todo:: Bro's current default configuration does not activate the protocol
##    analyzer that generates this event; the corresponding script has not yet
##    been ported to Bro 2.x. To still enable this event, one needs to add a
##    corresponding entry to :bro:see:`dpd_config` or a DPD payload signature.
event smb_com_generic_andx%(c: connection, hdr: smb_hdr%);

## Generated for SMB/CIFS messages of type *close*.
##
## See `Wikipedia <http://en.wikipedia.org/wiki/Server_Message_Block>`__ for more
## information about the SMB/CIFS protocol. Bro's SMB/CIFS analyzer parses both
## SMB-over-NetBIOS on ports 138/139 and SMB-over-TCP on port 445.
##
## c: The connection.
##
## hdr: The parsed header of the SMB message.
##
## .. bro:see::  smb_com_generic_andx smb_com_logoff_andx smb_com_negotiate
##    smb_com_negotiate_response smb_com_nt_create_andx smb_com_read_andx
##    smb_com_setup_andx smb_com_trans_mailslot smb_com_trans_pipe smb_com_trans_rap
##    smb_com_transaction smb_com_transaction2 smb_com_tree_connect_andx
##    smb_com_tree_disconnect smb_com_write_andx smb_error smb_get_dfs_referral
##    smb_message
##
## .. todo:: Bro's current default configuration does not activate the protocol
##    analyzer that generates this event; the corresponding script has not yet
##    been ported to Bro 2.x. To still enable this event, one needs to add a
##    corresponding entry to :bro:see:`dpd_config` or a DPD payload signature.
event smb_com_close%(c: connection, hdr: smb_hdr%);

## Generated for SMB/CIFS messages of type *logoff andx*.
##
## See `Wikipedia <http://en.wikipedia.org/wiki/Server_Message_Block>`__ for more
## information about the SMB/CIFS protocol. Bro's SMB/CIFS analyzer parses both
## SMB-over-NetBIOS on ports 138/139 and SMB-over-TCP on port 445.
##
## c: The connection.
##
## hdr: The parsed header of the SMB message.
##
## .. bro:see:: smb_com_close smb_com_generic_andx smb_com_negotiate
##    smb_com_negotiate_response smb_com_nt_create_andx smb_com_read_andx
##    smb_com_setup_andx smb_com_trans_mailslot smb_com_trans_pipe smb_com_trans_rap
##    smb_com_transaction smb_com_transaction2 smb_com_tree_connect_andx
##    smb_com_tree_disconnect smb_com_write_andx smb_error smb_get_dfs_referral
##    smb_message
##
## .. todo:: Bro's current default configuration does not activate the protocol
##    analyzer that generates this event; the corresponding script has not yet
##    been ported to Bro 2.x. To still enable this event, one needs to add a
##    corresponding entry to :bro:see:`dpd_config` or a DPD payload signature.
event smb_com_logoff_andx%(c: connection, hdr: smb_hdr%);

## Generated for SMB/CIFS messages that indicate an error. This event is triggered
## by an SMB header including a status that signals an error.
##
## c: The connection.
##
## hdr: The parsed header of the SMB message.
##
## cmd: The SMB command code.
##
## cmd_str: A string mmenonic of the SMB command code.
##
## body: The raw SMB message body, i.e., the data starting after the SMB header.
##
## .. bro:see:: smb_com_close smb_com_generic_andx smb_com_logoff_andx
##    smb_com_negotiate smb_com_negotiate_response smb_com_nt_create_andx
##    smb_com_read_andx smb_com_setup_andx smb_com_trans_mailslot
##    smb_com_trans_pipe smb_com_trans_rap smb_com_transaction smb_com_transaction2
##    smb_com_tree_connect_andx smb_com_tree_disconnect smb_com_write_andx
##    smb_get_dfs_referral smb_message
##
## .. todo:: Bro's current default configuration does not activate the protocol
##    analyzer that generates this event; the corresponding script has not yet
##    been ported to Bro 2.x. To still enable this event, one needs to add a
##    corresponding entry to :bro:see:`dpd_config` or a DPD payload signature.
event smb_error%(c: connection, hdr: smb_hdr, cmd: count, cmd_str: string, data: string%);

## Generated for all DNS messages.
##
## See `Wikipedia <http://en.wikipedia.org/wiki/Domain_Name_System>`__ for more
## information about the DNS protocol. Bro analyzes both UDP and TCP DNS sessions.
##
## c: The connection, which may be UDP or TCP depending on the type of the
##    transport-layer session being analyzed.
##
## is_orig:  True if the message was sent by the originator of the connection.
##
## msg: The parsed DNS message header.
##
## len: The length of the message's raw representation (i.e, the DNS payload).
##
## .. bro:see:: dns_AAAA_reply dns_A_reply dns_CNAME_reply dns_EDNS_addl
##    dns_HINFO_reply dns_MX_reply dns_NS_reply dns_PTR_reply dns_SOA_reply
##    dns_SRV_reply dns_TSIG_addl dns_TXT_reply dns_WKS_reply dns_end
##    dns_full_request dns_mapping_altered dns_mapping_lost_name dns_mapping_new_name
##    dns_mapping_unverified dns_mapping_valid  dns_query_reply dns_rejected
##    dns_request non_dns_request  dns_max_queries dns_session_timeout dns_skip_addl
##    dns_skip_all_addl dns_skip_all_auth dns_skip_auth
event dns_message%(c: connection, is_orig: bool, msg: dns_msg, len: count%) &group="dns";

## Generated for DNS requests. For requests with multiple queries, this event
## is raised once for each.
##
## See `Wikipedia <http://en.wikipedia.org/wiki/Domain_Name_System>`__ for more
## information about the DNS protocol. Bro analyzes both UDP and TCP DNS sessions.
##
## c: The connection, which may be UDP or TCP depending on the type of the
##    transport-layer session being analyzed.
##
## msg: The parsed DNS message header.
##
## query: The queried name.
##
## qtype: The queried resource record type.
##
## qclass: The queried resource record class.
##
## .. bro:see:: dns_AAAA_reply dns_A_reply dns_CNAME_reply dns_EDNS_addl
##    dns_HINFO_reply dns_MX_reply dns_NS_reply dns_PTR_reply dns_SOA_reply
##    dns_SRV_reply dns_TSIG_addl dns_TXT_reply dns_WKS_reply dns_end
##    dns_full_request dns_mapping_altered dns_mapping_lost_name dns_mapping_new_name
##    dns_mapping_unverified dns_mapping_valid dns_message dns_query_reply
##    dns_rejected non_dns_request dns_max_queries dns_session_timeout dns_skip_addl
##    dns_skip_all_addl dns_skip_all_auth dns_skip_auth
event dns_request%(c: connection, msg: dns_msg, query: string, qtype: count, qclass: count%) &group="dns";

## Generated for DNS replies that reject a query. This event is raised if a DNS
## reply either indicates failure via its status code or does not pass on any
## answers to a query. Note that all of the event's paramaters are parsed out of
## the reply; there's no stateful correlation with the query.
##
## See `Wikipedia <http://en.wikipedia.org/wiki/Domain_Name_System>`__ for more
## information about the DNS protocol. Bro analyzes both UDP and TCP DNS sessions.
##
## c: The connection, which may be UDP or TCP depending on the type of the
##    transport-layer session being analyzed.
##
## msg: The parsed DNS message header.
##
## query: The queried name.
##
## qtype: The queried resource record type.
##
## qclass: The queried resource record class.
##
## .. bro:see:: dns_AAAA_reply dns_A_reply dns_CNAME_reply dns_EDNS_addl
##    dns_HINFO_reply dns_MX_reply dns_NS_reply dns_PTR_reply dns_SOA_reply
##    dns_SRV_reply dns_TSIG_addl dns_TXT_reply dns_WKS_reply dns_end
##    dns_full_request dns_mapping_altered dns_mapping_lost_name dns_mapping_new_name
##    dns_mapping_unverified dns_mapping_valid dns_message dns_query_reply
##    dns_request non_dns_request dns_max_queries dns_session_timeout dns_skip_addl
##    dns_skip_all_addl dns_skip_all_auth dns_skip_auth
event dns_rejected%(c: connection, msg: dns_msg, query: string, qtype: count, qclass: count%) &group="dns";

## Generated for DNS replies with an *ok* status code but no question section.
##
## See `Wikipedia <http://en.wikipedia.org/wiki/Domain_Name_System>`__ for more
## information about the DNS protocol. Bro analyzes both UDP and TCP DNS sessions.
##
## c: The connection, which may be UDP or TCP depending on the type of the
##    transport-layer session being analyzed.
##
## msg: The parsed DNS message header.
##
## query: The queried name.
##
## qtype: The queried resource record type.
##
## qclass: The queried resource record class.
##
## .. bro:see:: dns_AAAA_reply dns_A_reply dns_CNAME_reply dns_EDNS_addl
##    dns_HINFO_reply dns_MX_reply dns_NS_reply dns_PTR_reply dns_SOA_reply
##    dns_SRV_reply dns_TSIG_addl dns_TXT_reply dns_WKS_reply dns_end
##    dns_full_request dns_mapping_altered dns_mapping_lost_name dns_mapping_new_name
##    dns_mapping_unverified dns_mapping_valid dns_message dns_rejected
##    dns_request non_dns_request dns_max_queries dns_session_timeout dns_skip_addl
##    dns_skip_all_addl dns_skip_all_auth dns_skip_auth
event dns_query_reply%(c: connection, msg: dns_msg, query: string,
			qtype: count, qclass: count%) &group="dns";

## Generated when the DNS analyzer processes what seems to be a non-DNS packets.
##
## c: The connection, which may be UDP or TCP depending on the type of the
##    transport-layer session being analyzed.
##
## msg: The raw DNS payload.
##
## .. note:: This event is deprecated and superseded by Bro's dynamic protocol
##    detection framework.
event non_dns_request%(c: connection, msg: string%) &group="dns";

## Generated for DNS replies of type *A*. For replies with multiple answers, an
## individual event of the corresponding type is raised for each.
##
## See `Wikipedia <http://en.wikipedia.org/wiki/Domain_Name_System>`__ for more
## information about the DNS protocol. Bro analyzes both UDP and TCP DNS sessions.
##
## c: The connection, which may be UDP or TCP depending on the type of the
##    transport-layer session being analyzed.
##
## msg: The parsed DNS message header.
##
## ans: The type-independent part of the parsed answer record.
##
## a: The address returned by the reply.
##
## .. bro:see:: dns_AAAA_reply  dns_CNAME_reply dns_EDNS_addl dns_HINFO_reply
##    dns_MX_reply dns_NS_reply dns_PTR_reply dns_SOA_reply dns_SRV_reply
##    dns_TSIG_addl dns_TXT_reply dns_WKS_reply dns_end dns_full_request
##    dns_mapping_altered dns_mapping_lost_name dns_mapping_new_name
##    dns_mapping_unverified dns_mapping_valid dns_message dns_query_reply
##    dns_rejected dns_request non_dns_request dns_max_queries dns_session_timeout
##    dns_skip_addl dns_skip_all_addl dns_skip_all_auth dns_skip_auth
##
## .. note: This event is currently also raised for ``AAAA`` records. In that
##    case, the address *a* will correspond to the lower-order 4 bytes of the
##    IPv6 address. This will go away once IPv6 support is improved.
##
## .. todo: IPv6 handling is obviously very broken here ...
event dns_A_reply%(c: connection, msg: dns_msg, ans: dns_answer, a: addr%) &group="dns";

## Generated for DNS replies of type *AAAA*. For replies with multiple answers, an
## individual event of the corresponding type is raised for each.
##
## See `Wikipedia <http://en.wikipedia.org/wiki/Domain_Name_System>`__ for more
## information about the DNS protocol. Bro analyzes both UDP and TCP DNS sessions.
##
## c: The connection, which may be UDP or TCP depending on the type of the
##    transport-layer session being analyzed.
##
## msg: The parsed DNS message header.
##
## ans: The type-independent part of the parsed answer record.
##
## a: The address returned by the reply.
##
## .. bro:see::  dns_A_reply dns_CNAME_reply dns_EDNS_addl dns_HINFO_reply dns_MX_reply
##    dns_NS_reply dns_PTR_reply dns_SOA_reply dns_SRV_reply dns_TSIG_addl
##    dns_TXT_reply dns_WKS_reply dns_end dns_full_request dns_mapping_altered
##    dns_mapping_lost_name dns_mapping_new_name dns_mapping_unverified
##    dns_mapping_valid dns_message dns_query_reply dns_rejected dns_request
##    non_dns_request dns_max_queries dns_session_timeout dns_skip_addl
##    dns_skip_all_addl dns_skip_all_auth dns_skip_auth
##
## .. todo: Raising this event is not implemented currently, not even when
##    Bro's compiled IPv6 support. ``AAAA`` are currently always turned into
##    :bro:id:`dns_A_reply` events.
event dns_AAAA_reply%(c: connection, msg: dns_msg, ans: dns_answer, a: addr, astr: string%) &group="dns";

## Generated for DNS replies of type *NS*. For replies with multiple answers, an
## individual event of the corresponding type is raised for each.
##
## See `Wikipedia <http://en.wikipedia.org/wiki/Domain_Name_System>`__ for more
## information about the DNS protocol. Bro analyzes both UDP and TCP DNS sessions.
##
## c: The connection, which may be UDP or TCP depending on the type of the
##    transport-layer session being analyzed.
##
## msg: The parsed DNS message header.
##
## ans: The type-independent part of the parsed answer record.
##
## name: The name returned by the reply.
##
## .. bro:see:: dns_AAAA_reply dns_A_reply dns_CNAME_reply dns_EDNS_addl
##    dns_HINFO_reply dns_MX_reply  dns_PTR_reply dns_SOA_reply dns_SRV_reply
##    dns_TSIG_addl dns_TXT_reply dns_WKS_reply dns_end dns_full_request
##    dns_mapping_altered dns_mapping_lost_name dns_mapping_new_name
##    dns_mapping_unverified dns_mapping_valid dns_message dns_query_reply
##    dns_rejected dns_request non_dns_request dns_max_queries dns_session_timeout
##    dns_skip_addl dns_skip_all_addl dns_skip_all_auth dns_skip_auth
event dns_NS_reply%(c: connection, msg: dns_msg, ans: dns_answer, name: string%) &group="dns";

## Generated for DNS replies of type *CNAME*. For replies with multiple answers,
## an individual event of the corresponding type is raised for each.
##
## See `Wikipedia <http://en.wikipedia.org/wiki/Domain_Name_System>`__ for more
## information about the DNS protocol. Bro analyzes both UDP and TCP DNS sessions.
##
## c: The connection, which may be UDP or TCP depending on the type of the
##    transport-layer session being analyzed.
##
## msg: The parsed DNS message header.
##
## ans: The type-independent part of the parsed answer record.
##
## name: The name returned by the reply.
##
## .. bro:see:: dns_AAAA_reply dns_A_reply  dns_EDNS_addl dns_HINFO_reply dns_MX_reply
##    dns_NS_reply dns_PTR_reply dns_SOA_reply dns_SRV_reply dns_TSIG_addl
##    dns_TXT_reply dns_WKS_reply dns_end dns_full_request dns_mapping_altered
##    dns_mapping_lost_name dns_mapping_new_name dns_mapping_unverified
##    dns_mapping_valid dns_message dns_query_reply dns_rejected dns_request
##    non_dns_request dns_max_queries dns_session_timeout dns_skip_addl
##    dns_skip_all_addl dns_skip_all_auth dns_skip_auth
event dns_CNAME_reply%(c: connection, msg: dns_msg, ans: dns_answer, name: string%) &group="dns";

## Generated for DNS replies of type *PTR*. For replies with multiple answers,
## an individual event of the corresponding type is raised for each.
##
## See `Wikipedia <http://en.wikipedia.org/wiki/Domain_Name_System>`__ for more
## information about the DNS protocol. Bro analyzes both UDP and TCP DNS sessions.
##
## c: The connection, which may be UDP or TCP depending on the type of the
##    transport-layer session being analyzed.
##
## msg: The parsed DNS message header.
##
## ans: The type-independent part of the parsed answer record.
##
## name: The name returned by the reply.
##
## .. bro:see:: dns_AAAA_reply dns_A_reply dns_CNAME_reply dns_EDNS_addl
##    dns_HINFO_reply dns_MX_reply dns_NS_reply  dns_SOA_reply dns_SRV_reply
##    dns_TSIG_addl dns_TXT_reply dns_WKS_reply dns_end dns_full_request
##    dns_mapping_altered dns_mapping_lost_name dns_mapping_new_name
##    dns_mapping_unverified dns_mapping_valid dns_message dns_query_reply
##    dns_rejected dns_request non_dns_request dns_max_queries dns_session_timeout
##    dns_skip_addl dns_skip_all_addl dns_skip_all_auth dns_skip_auth
event dns_PTR_reply%(c: connection, msg: dns_msg, ans: dns_answer, name: string%) &group="dns";

## Generated for DNS replies of type *CNAME*. For replies with multiple answers,
## an individual event of the corresponding type is raised for each.
##
## See `Wikipedia <http://en.wikipedia.org/wiki/Domain_Name_System>`__ for more
## information about the DNS protocol. Bro analyzes both UDP and TCP DNS sessions.
##
## c: The connection, which may be UDP or TCP depending on the type of the
##    transport-layer session being analyzed.
##
## msg: The parsed DNS message header.
##
## ans: The type-independent part of the parsed answer record.
##
## soa: The parsed SOA value
##
## .. bro:see:: dns_AAAA_reply dns_A_reply dns_CNAME_reply dns_EDNS_addl
##    dns_HINFO_reply dns_MX_reply dns_NS_reply dns_PTR_reply dns_SRV_reply
##    dns_TSIG_addl dns_TXT_reply dns_WKS_reply dns_end dns_full_request
##    dns_mapping_altered dns_mapping_lost_name dns_mapping_new_name
##    dns_mapping_unverified dns_mapping_valid dns_message dns_query_reply
##    dns_rejected dns_request non_dns_request dns_max_queries dns_session_timeout
##    dns_skip_addl dns_skip_all_addl dns_skip_all_auth dns_skip_auth 
event dns_SOA_reply%(c: connection, msg: dns_msg, ans: dns_answer, soa: dns_soa%) &group="dns";

## Generated for DNS replies of type *WKS*. For replies with multiple answers, an
## individual event of the corresponding type is raised for each.
##
## See `Wikipedia <http://en.wikipedia.org/wiki/Domain_Name_System>`__ for more
## information about the DNS protocol. Bro analyzes both UDP and TCP DNS sessions.
##
## c: The connection, which may be UDP or TCP depending on the type of the
##    transport-layer session being analyzed.
##
## msg: The parsed DNS message header.
##
## ans: The type-independent part of the parsed answer record.
##
## .. bro:see:: dns_AAAA_reply dns_A_reply dns_CNAME_reply dns_EDNS_addl
##    dns_HINFO_reply dns_MX_reply dns_NS_reply dns_PTR_reply dns_SOA_reply
##    dns_SRV_reply dns_TSIG_addl dns_TXT_reply  dns_end dns_full_request
##    dns_mapping_altered dns_mapping_lost_name dns_mapping_new_name
##    dns_mapping_unverified dns_mapping_valid dns_message dns_query_reply
##    dns_rejected dns_request non_dns_request dns_max_queries dns_session_timeout
##    dns_skip_addl dns_skip_all_addl dns_skip_all_auth dns_skip_auth
event dns_WKS_reply%(c: connection, msg: dns_msg, ans: dns_answer%) &group="dns";

## Generated for DNS replies of type *HINFO*. For replies with multiple answers, an
## individual event of the corresponding type is raised for each.
##
## See `Wikipedia <http://en.wikipedia.org/wiki/Domain_Name_System>`__ for more
## information about the DNS protocol. Bro analyzes both UDP and TCP DNS sessions.
##
## c: The connection, which may be UDP or TCP depending on the type of the
##    transport-layer session being analyzed.
##
## msg: The parsed DNS message header.
##
## ans: The type-independent part of the parsed answer record.
##
## name: The name returned by the reply.
##
## .. bro:see:: dns_AAAA_reply dns_A_reply dns_CNAME_reply dns_EDNS_addl dns_MX_reply
##    dns_NS_reply dns_PTR_reply dns_SOA_reply dns_SRV_reply dns_TSIG_addl
##    dns_TXT_reply dns_WKS_reply dns_end dns_full_request dns_mapping_altered
##    dns_mapping_lost_name dns_mapping_new_name dns_mapping_unverified
##    dns_mapping_valid dns_message dns_query_reply dns_rejected dns_request
##    non_dns_request dns_max_queries dns_session_timeout dns_skip_addl
##    dns_skip_all_addl dns_skip_all_auth dns_skip_auth
event dns_HINFO_reply%(c: connection, msg: dns_msg, ans: dns_answer%) &group="dns";

## Generated for DNS replies of type *MX*. For replies with multiple answers, an
## individual event of the corresponding type is raised for each.
##
## See `Wikipedia <http://en.wikipedia.org/wiki/Domain_Name_System>`__ for more
## information about the DNS protocol. Bro analyzes both UDP and TCP DNS sessions.
##
## c: The connection, which may be UDP or TCP depending on the type of the
##    transport-layer session being analyzed.
##
## msg: The parsed DNS message header.
##
## ans: The type-independent part of the parsed answer record.
##
## name: The name returned by the reply.
##
## preference: The preference for *name* specificed by the reply.
##
## .. bro:see:: dns_AAAA_reply dns_A_reply dns_CNAME_reply dns_EDNS_addl
##    dns_HINFO_reply  dns_NS_reply dns_PTR_reply dns_SOA_reply dns_SRV_reply
##    dns_TSIG_addl dns_TXT_reply dns_WKS_reply dns_end dns_full_request
##    dns_mapping_altered dns_mapping_lost_name dns_mapping_new_name
##    dns_mapping_unverified dns_mapping_valid dns_message dns_query_reply
##    dns_rejected dns_request non_dns_request dns_max_queries dns_session_timeout
##    dns_skip_addl dns_skip_all_addl dns_skip_all_auth dns_skip_auth
event dns_MX_reply%(c: connection, msg: dns_msg, ans: dns_answer, name: string, preference: count%) &group="dns";

## Generated for DNS replies of type *TXT*. For replies with multiple answers, an
## individual event of the corresponding type is raised for each.
##
## See `Wikipedia <http://en.wikipedia.org/wiki/Domain_Name_System>`__ for more
## information about the DNS protocol. Bro analyzes both UDP and TCP DNS sessions.
##
## c: The connection, which may be UDP or TCP depending on the type of the
##    transport-layer session being analyzed.
##
## msg: The parsed DNS message header.
##
## ans: The type-independent part of the parsed answer record.
##
## str: The textual information returned by the reply.
##
## .. bro:see:: dns_AAAA_reply dns_A_reply dns_CNAME_reply dns_EDNS_addl
##    dns_HINFO_reply dns_MX_reply dns_NS_reply dns_PTR_reply dns_SOA_reply
##    dns_SRV_reply dns_TSIG_addl  dns_WKS_reply dns_end dns_full_request
##    dns_mapping_altered dns_mapping_lost_name dns_mapping_new_name
##    dns_mapping_unverified dns_mapping_valid dns_message dns_query_reply
##    dns_rejected dns_request non_dns_request dns_max_queries dns_session_timeout
##    dns_skip_addl dns_skip_all_addl dns_skip_all_auth dns_skip_auth
event dns_TXT_reply%(c: connection, msg: dns_msg, ans: dns_answer, str: string%) &group="dns";

## Generated for DNS replies of type *SRV*. For replies with multiple answers, an
## individual event of the corresponding type is raised for each.
##
## See `Wikipedia <http://en.wikipedia.org/wiki/Domain_Name_System>`__ for more
## information about the DNS protocol. Bro analyzes both UDP and TCP DNS sessions.
##
## c: The connection, which may be UDP or TCP depending on the type of the
##    transport-layer session being analyzed.
##
## msg: The parsed DNS message header.
##
## ans: The type-independent part of the parsed answer record.
##
## .. bro:see:: dns_AAAA_reply dns_A_reply dns_CNAME_reply dns_EDNS_addl
##    dns_HINFO_reply dns_MX_reply dns_NS_reply dns_PTR_reply dns_SOA_reply
##    dns_TSIG_addl dns_TXT_reply dns_WKS_reply dns_end dns_full_request
##    dns_mapping_altered dns_mapping_lost_name dns_mapping_new_name
##    dns_mapping_unverified dns_mapping_valid dns_message dns_query_reply
##    dns_rejected dns_request non_dns_request dns_max_queries dns_session_timeout
##    dns_skip_addl dns_skip_all_addl dns_skip_all_auth dns_skip_auth
event dns_SRV_reply%(c: connection, msg: dns_msg, ans: dns_answer%) &group="dns";

## Generated for DNS replies of type *EDNS*. For replies with multiple answers, an
## individual event of the corresponding type is raised for each.
##
## See `Wikipedia <http://en.wikipedia.org/wiki/Domain_Name_System>`__ for more
## information about the DNS protocol. Bro analyzes both UDP and TCP DNS sessions.
##
## c: The connection, which may be UDP or TCP depending on the type of the
##    transport-layer session being analyzed.
##
## msg: The parsed DNS message header.
##
## ans: The parsed EDNS reply.
##
## .. bro:see:: dns_AAAA_reply dns_A_reply dns_CNAME_reply dns_HINFO_reply dns_MX_reply
##    dns_NS_reply dns_PTR_reply dns_SOA_reply dns_SRV_reply dns_TSIG_addl
##    dns_TXT_reply dns_WKS_reply dns_end dns_full_request dns_mapping_altered
##    dns_mapping_lost_name dns_mapping_new_name dns_mapping_unverified
##    dns_mapping_valid dns_message dns_query_reply dns_rejected dns_request
##    non_dns_request dns_max_queries dns_session_timeout dns_skip_addl
##    dns_skip_all_addl dns_skip_all_auth dns_skip_auth
event dns_EDNS_addl%(c: connection, msg: dns_msg, ans: dns_edns_additional%) &group="dns";

## Generated for DNS replies of type *TSIG*. For replies with multiple answers, an
## individual event of the corresponding type is raised for each.
##
## See `Wikipedia <http://en.wikipedia.org/wiki/Domain_Name_System>`__ for more
## information about the DNS protocol. Bro analyzes both UDP and TCP DNS sessions.
##
## c: The connection, which may be UDP or TCP depending on the type of the
##    transport-layer session being analyzed.
##
## msg: The parsed DNS message header.
##
## ans: The parsed TSIG reply.
##
## .. bro:see:: dns_AAAA_reply dns_A_reply dns_CNAME_reply dns_EDNS_addl
##    dns_HINFO_reply dns_MX_reply dns_NS_reply dns_PTR_reply dns_SOA_reply
##    dns_SRV_reply  dns_TXT_reply dns_WKS_reply dns_end dns_full_request
##    dns_mapping_altered dns_mapping_lost_name dns_mapping_new_name
##    dns_mapping_unverified dns_mapping_valid dns_message dns_query_reply
##    dns_rejected dns_request non_dns_request dns_max_queries dns_session_timeout
##    dns_skip_addl dns_skip_all_addl dns_skip_all_auth dns_skip_auth
event dns_TSIG_addl%(c: connection, msg: dns_msg, ans: dns_tsig_additional%) &group="dns";

## Generated at the end of processing a DNS packet. This event is the last
## ``dns_*`` event that will be raised for a DNS query/reply and signals that
## all resource records have been passed on.
##
## See `Wikipedia <http://en.wikipedia.org/wiki/Domain_Name_System>`__ for more
## information about the DNS protocol. Bro analyzes both UDP and TCP DNS sessions.
##
## c: The connection, which may be UDP or TCP depending on the type of the
##    transport-layer session being analyzed.
##
## msg: The parsed DNS message header.
##
## .. bro:see:: dns_AAAA_reply dns_A_reply dns_CNAME_reply dns_EDNS_addl
##    dns_HINFO_reply dns_MX_reply dns_NS_reply dns_PTR_reply dns_SOA_reply
##    dns_SRV_reply dns_TSIG_addl dns_TXT_reply dns_WKS_reply dns_full_request
##    dns_mapping_altered dns_mapping_lost_name dns_mapping_new_name
##    dns_mapping_unverified dns_mapping_valid dns_message dns_query_reply
##    dns_rejected dns_request non_dns_request dns_max_queries dns_session_timeout
##    dns_skip_addl dns_skip_all_addl dns_skip_all_auth dns_skip_auth
event dns_end%(c: connection, msg: dns_msg%) &group="dns";

## Generated for DHCP messages of type *discover*.
##
## See `Wikipedia
## <http://en.wikipedia.org/wiki/Dynamic_Host_Configuration_Protocol>`__ for more
## information about the DHCP protocol.
##
## c: The connection record describing the underlying UDP flow..
##
## msg: The parsed type-indepedent part of the DHCP message.
##
## req_addr: The specific address requested by the client.
##
## .. bro:see:: dns_AAAA_reply dns_A_reply dns_CNAME_reply dns_EDNS_addl
##    dns_HINFO_reply dns_MX_reply dns_NS_reply dns_PTR_reply dns_SOA_reply
##    dns_SRV_reply dns_TSIG_addl dns_TXT_reply dns_WKS_reply dns_end
##    dns_full_request dns_mapping_altered dns_mapping_lost_name dns_mapping_new_name
##    dns_mapping_unverified dns_mapping_valid dns_message dns_query_reply
##    dns_rejected dns_request non_dns_request dns_max_queries dns_session_timeout
##    dns_skip_addl dns_skip_all_addl dns_skip_all_auth dns_skip_auth
##
## .. note: Bro does not support broadcast packets (as used by the DHCP protocol).
##    It treats broadcast addresses just like any other and associates packets into
##    transport-level flows in the same way as usual.
##
## .. todo:: Bro's current default configuration does not activate the protocol
##    analyzer that generates this event; the corresponding script has not yet
##    been ported to Bro 2.x. To still enable this event, one needs to add a
##    corresponding entry to :bro:see:`dpd_config` or a DPD payload signature.
event dhcp_discover%(c: connection, msg: dhcp_msg, req_addr: addr%);

## Generated for DHCP messages of type *offer*.
##
## See `Wikipedia
## <http://en.wikipedia.org/wiki/Dynamic_Host_Configuration_Protocol>`__ for more
## information about the DHCP protocol.
##
## c: The connection record describing the underlying UDP flow..
##
## mask: The subnet mask specified by the mesage.
##
## router: The list of routers specified by the message.
##
## lease: The least interval specificed by the message.
##
## serv_addr: The server address specified by the message.
##
## .. bro:see:: dns_AAAA_reply dns_A_reply dns_CNAME_reply dns_EDNS_addl
##    dns_HINFO_reply dns_MX_reply dns_NS_reply dns_PTR_reply dns_SOA_reply
##    dns_SRV_reply dns_TSIG_addl dns_TXT_reply dns_WKS_reply dns_end
##    dns_full_request dns_mapping_altered dns_mapping_lost_name dns_mapping_new_name
##    dns_mapping_unverified dns_mapping_valid dns_message dns_query_reply
##    dns_rejected dns_request non_dns_request
##
## .. note: Bro does not support broadcast packets (as used by the DHCP protocol).
##    It treats broadcast addresses just like any other and associates packets into
##    transport-level flows in the same way as usual.
##
## .. todo:: Bro's current default configuration does not activate the protocol
##    analyzer that generates this event; the corresponding script has not yet
##    been ported to Bro 2.x. To still enable this event, one needs to add a
##    corresponding entry to :bro:see:`dpd_config` or a DPD payload signature.
event dhcp_offer%(c: connection, msg: dhcp_msg, mask: addr, router: dhcp_router_list, lease: interval, serv_addr: addr%);

## Generated for DHCP messages of type *request*.
##
## See `Wikipedia
## <http://en.wikipedia.org/wiki/Dynamic_Host_Configuration_Protocol>`__ for more
## information about the DHCP protocol.
##
## c: The connection record describing the underlying UDP flow..
##
## msg: The parsed type-indepedent part of the DHCP message.
##
## req_addr: The client address specified by the message.
##
## serv_addr: The server address specified by the message.
##
## .. bro:see:: dns_AAAA_reply dns_A_reply dns_CNAME_reply dns_EDNS_addl
##    dns_HINFO_reply dns_MX_reply dns_NS_reply dns_PTR_reply dns_SOA_reply
##    dns_SRV_reply dns_TSIG_addl dns_TXT_reply dns_WKS_reply dns_end
##    dns_full_request dns_mapping_altered dns_mapping_lost_name dns_mapping_new_name
##    dns_mapping_unverified dns_mapping_valid dns_message dns_query_reply
##    dns_rejected dns_request non_dns_request
##
## .. note: Bro does not support broadcast packets (as used by the DHCP protocol).
##    It treats broadcast addresses just like any other and associates packets into
##    transport-level flows in the same way as usual.
##
## .. todo:: Bro's current default configuration does not activate the protocol
##    analyzer that generates this event; the corresponding script has not yet
##    been ported to Bro 2.x. To still enable this event, one needs to add a
##    corresponding entry to :bro:see:`dpd_config` or a DPD payload signature.
event dhcp_request%(c: connection, msg: dhcp_msg, req_addr: addr, serv_addr: addr%);

## Generated for DHCP messages of type *decline*.
##
## See `Wikipedia
## <http://en.wikipedia.org/wiki/Dynamic_Host_Configuration_Protocol>`__ for more
## information about the DHCP protocol.
##
## c: The connection record describing the underlying UDP flow..
##
## msg: The parsed type-indepedent part of the DHCP message.
##
## .. bro:see:: dns_AAAA_reply dns_A_reply dns_CNAME_reply dns_EDNS_addl
##    dns_HINFO_reply dns_MX_reply dns_NS_reply dns_PTR_reply dns_SOA_reply
##    dns_SRV_reply dns_TSIG_addl dns_TXT_reply dns_WKS_reply dns_end
##    dns_full_request dns_mapping_altered dns_mapping_lost_name dns_mapping_new_name
##    dns_mapping_unverified dns_mapping_valid dns_message dns_query_reply
##    dns_rejected dns_request non_dns_request
##
## .. note: Bro does not support broadcast packets (as used by the DHCP protocol).
##    It treats broadcast addresses just like any other and associates packets into
##    transport-level flows in the same way as usual.
##
## .. todo:: Bro's current default configuration does not activate the protocol
##    analyzer that generates this event; the corresponding script has not yet
##    been ported to Bro 2.x. To still enable this event, one needs to add a
##    corresponding entry to :bro:see:`dpd_config` or a DPD payload signature.
event dhcp_decline%(c: connection, msg: dhcp_msg%);

## Generated for DHCP messages of type *acknowledgment*.
##
## See `Wikipedia
## <http://en.wikipedia.org/wiki/Dynamic_Host_Configuration_Protocol>`__ for more
## information about the DHCP protocol.
##
## c: The connection record describing the underlying UDP flow..
##
## msg: The parsed type-indepedent part of the DHCP message.
##
## mask: The subnet mask specified by the mesage.
##
## router: The list of routers specified by the message.
##
## lease: The least interval specificed by the message.
##
## serv_addr: The server address specified by the message.
##
## .. bro:see:: dns_AAAA_reply dns_A_reply dns_CNAME_reply dns_EDNS_addl
##    dns_HINFO_reply dns_MX_reply dns_NS_reply dns_PTR_reply dns_SOA_reply
##    dns_SRV_reply dns_TSIG_addl dns_TXT_reply dns_WKS_reply dns_end
##    dns_full_request dns_mapping_altered dns_mapping_lost_name dns_mapping_new_name
##    dns_mapping_unverified dns_mapping_valid dns_message dns_query_reply
##    dns_rejected dns_request non_dns_request
##
## .. note: Bro does not support broadcast packets (as used by the DHCP protocol).
##    It treats broadcast addresses just like any other and associates packets into
##    transport-level flows in the same way as usual.
##
## .. todo:: Bro's current default configuration does not activate the protocol
##    analyzer that generates this event; the corresponding script has not yet
##    been ported to Bro 2.x. To still enable this event, one needs to add a
##    corresponding entry to :bro:see:`dpd_config` or a DPD payload signature.
event dhcp_ack%(c: connection, msg: dhcp_msg, mask: addr, router: dhcp_router_list, lease: interval, serv_addr: addr%);

## Generated for DHCP messages of type *negative acknowledgment*.
##
## See `Wikipedia
## <http://en.wikipedia.org/wiki/Dynamic_Host_Configuration_Protocol>`__ for more
## information about the DHCP protocol.
##
## c: The connection record describing the underlying UDP flow..
##
## msg: The parsed type-indepedent part of the DHCP message.
##
## .. bro:see:: dns_AAAA_reply dns_A_reply dns_CNAME_reply dns_EDNS_addl
##    dns_HINFO_reply dns_MX_reply dns_NS_reply dns_PTR_reply dns_SOA_reply
##    dns_SRV_reply dns_TSIG_addl dns_TXT_reply dns_WKS_reply dns_end
##    dns_full_request dns_mapping_altered dns_mapping_lost_name dns_mapping_new_name
##    dns_mapping_unverified dns_mapping_valid dns_message dns_query_reply
##    dns_rejected dns_request non_dns_request
##
## .. note: Bro does not support broadcast packets (as used by the DHCP protocol).
##    It treats broadcast addresses just like any other and associates packets into
##    transport-level flows in the same way as usual.
##
## .. todo:: Bro's current default configuration does not activate the protocol
##    analyzer that generates this event; the corresponding script has not yet
##    been ported to Bro 2.x. To still enable this event, one needs to add a
##    corresponding entry to :bro:see:`dpd_config` or a DPD payload signature.
event dhcp_nak%(c: connection, msg: dhcp_msg%);

## Generated for DHCP messages of type *release*.
##
## See `Wikipedia
## <http://en.wikipedia.org/wiki/Dynamic_Host_Configuration_Protocol>`__ for more
## information about the DHCP protocol.
##
## c: The connection record describing the underlying UDP flow..
##
## msg: The parsed type-indepedent part of the DHCP message.
##
## .. bro:see:: dns_AAAA_reply dns_A_reply dns_CNAME_reply dns_EDNS_addl
##    dns_HINFO_reply dns_MX_reply dns_NS_reply dns_PTR_reply dns_SOA_reply
##    dns_SRV_reply dns_TSIG_addl dns_TXT_reply dns_WKS_reply dns_end
##    dns_full_request dns_mapping_altered dns_mapping_lost_name dns_mapping_new_name
##    dns_mapping_unverified dns_mapping_valid dns_message dns_query_reply
##    dns_rejected dns_request non_dns_request
##
## .. note: Bro does not support broadcast packets (as used by the DHCP protocol).
##    It treats broadcast addresses just like any other and associates packets into
##    transport-level flows in the same way as usual.
##
## .. todo:: Bro's current default configuration does not activate the protocol
##    analyzer that generates this event; the corresponding script has not yet
##    been ported to Bro 2.x. To still enable this event, one needs to add a
##    corresponding entry to :bro:see:`dpd_config` or a DPD payload signature.
event dhcp_release%(c: connection, msg: dhcp_msg%);

## Generated for DHCP messages of type *inform*.
##
## See `Wikipedia
## <http://en.wikipedia.org/wiki/Dynamic_Host_Configuration_Protocol>`__ for more
## information about the DHCP protocol.
##
## c: The connection record describing the underlying UDP flow..
##
## msg: The parsed type-indepedent part of the DHCP message.
##
## .. bro:see:: dns_AAAA_reply dns_A_reply dns_CNAME_reply dns_EDNS_addl
##    dns_HINFO_reply dns_MX_reply dns_NS_reply dns_PTR_reply dns_SOA_reply
##    dns_SRV_reply dns_TSIG_addl dns_TXT_reply dns_WKS_reply dns_end
##    dns_full_request dns_mapping_altered dns_mapping_lost_name dns_mapping_new_name
##    dns_mapping_unverified dns_mapping_valid dns_message dns_query_reply
##    dns_rejected dns_request non_dns_request
##
## .. note: Bro does not support broadcast packets (as used by the DHCP protocol).
##    It treats broadcast addresses just like any other and associates packets into
##    transport-level flows in the same way as usual.
##
## .. todo:: Bro's current default configuration does not activate the protocol
##    analyzer that generates this event; the corresponding script has not yet
##    been ported to Bro 2.x. To still enable this event, one needs to add a
##    corresponding entry to :bro:see:`dpd_config` or a DPD payload signature.
event dhcp_inform%(c: connection, msg: dhcp_msg%);

## Generated for HTTP requests. Bro supports persistent and pipelined HTTP sessions
## and raises corresponding events as it parses client/server dialogues. This event
## is generated as soon as a request's initial line has been parsed, and before any
## :bro:id:`http_header` events are raised.
##
## See `Wikipedia <http://en.wikipedia.org/wiki/Hypertext_Transfer_Protocol>`__ for
## more information about the HTTP protocol.
##
## c: The connection.
##
## method: The HTTP method extracted from the request (e.g., ``GET``, ``POST``).
##
## original_URI: The unprocessed URI as specified in the request.
##
## unescaped_URI: The URI with all percent-encodings decoded.
##
## version: The version number specified in the request (e.g., ``1.1``).
##
## .. bro:see:: http_all_headers http_begin_entity http_content_type http_end_entity
##    http_entity_data http_event http_header http_message_done http_reply http_stats
##    truncate_http_URI
event http_request%(c: connection, method: string, original_URI: string, unescaped_URI: string, version: string%) &group="http-request";

## Generated for HTTP replies. Bro supports persistent and pipelined HTTP sessions
## and raises corresponding events as it parses client/server dialogues. This event
## is generated as soon as a reply's initial line has been parsed, and before any
## :bro:id:`http_header` events are raised.
##
## See `Wikipedia <http://en.wikipedia.org/wiki/Hypertext_Transfer_Protocol>`__ for
## more information about the HTTP protocol.
##
## c: The connection.
##
## version: The version number specified in the reply (e.g., ``1.1``).
##
## code: The numerical response code returned by the server.
##
## reason: The textual description returned by the server along with *code*.
##
## .. bro:see:: http_all_headers http_begin_entity http_content_type http_end_entity
##    http_entity_data http_event http_header http_message_done http_request
##    http_stats
event http_reply%(c: connection, version: string, code: count, reason: string%) &group="http-reply";

## Generated for HTTP headers. Bro supports persistent and pipelined HTTP sessions
## and raises corresponding events as it parses client/server dialogues.
##
## See `Wikipedia <http://en.wikipedia.org/wiki/Hypertext_Transfer_Protocol>`__ for
## more information about the HTTP protocol.
##
## c: The connection.
##
## is_orig: True if the header was sent by the originator of the TCP connection.
##
## name: The name of the header.
##
## value: The value of the header.
##
## .. bro:see:: http_all_headers http_begin_entity http_content_type http_end_entity
##    http_entity_data http_event  http_message_done http_reply http_request
##    http_stats
##
## .. note:: This event is also raised for headers found in nested body entities.
event http_header%(c: connection, is_orig: bool, name: string, value: string%) &group="http-header";

## Generated for HTTP headers, passing on all headers of an HTTP message at once.
## Bro supports persistent and pipelined HTTP sessions and raises corresponding
## events as it parses client/server dialogues.
##
## See `Wikipedia <http://en.wikipedia.org/wiki/Hypertext_Transfer_Protocol>`__ for
## more information about the HTTP protocol.
##
## c: The connection.
##
## is_orig: True if the header was sent by the originator of the TCP connection.
##
## hlist: A *table* containing all headers extracted from the current entity.
##        The table is indexed by the position of the header (1 for the first, 2 for the
##        second, etc.).
##
## .. bro:see::  http_begin_entity http_content_type http_end_entity http_entity_data
##    http_event http_header http_message_done http_reply http_request http_stats
##
## .. note:: This event is also raised for headers found in nested body entities.
event http_all_headers%(c: connection, is_orig: bool, hlist: mime_header_list%) &group="http-header";

## Generated  when starting to parse an HTTP body entity. This event is generated
## at least once for each non-empty (client or server) HTTP body; and potentially
## more than once if the body contains further nested MIME entities. Bro raises
## this event just before it starts parsing each entity's content.
##
## See `Wikipedia <http://en.wikipedia.org/wiki/Hypertext_Transfer_Protocol>`__ for
## more information about the HTTP protocol.
##
## c: The connection.
##
## is_orig: True if the entity was  was sent by the originator of the TCP
##          connection.
##
## .. bro:see:: http_all_headers  http_content_type http_end_entity http_entity_data
##    http_event http_header http_message_done http_reply http_request http_stats
##    mime_begin_entity
event http_begin_entity%(c: connection, is_orig: bool%) &group="http-body";

## Generated  when finishing parsing an HTTP body entity. This event is generated
## at least once for each non-empty (client or server) HTTP body; and potentially
## more than once if the body contains further nested MIME entities. Bro raises
## this event at the point when it has finished parsing an entity's content.
##
## See `Wikipedia <http://en.wikipedia.org/wiki/Hypertext_Transfer_Protocol>`__ for
## more information about the HTTP protocol.
##
## c: The connection.
##
## is_orig: True if the entity was  was sent by the originator of the TCP
##          connection.
##
## .. bro:see:: http_all_headers http_begin_entity http_content_type http_entity_data
##    http_event http_header http_message_done http_reply http_request
##    http_stats   mime_end_entity
event http_end_entity%(c: connection, is_orig: bool%) &group="http-body";

## Generated when parsing an HTTP body entity, passing on the data. This event
## can potentially be raised many times for each entity, each time passing a
## chunk of the data of not further defined size.
##
## A common idiom for using this event is to first *reassemble* the data
## at the scripting layer by concatening it to a successvily growing
## string; and only perform further content analysis once the corresponding
## :bro:id:`http_end_entity`   event has been raised. Note, however, that doing so
## can be quite expensive for HTTP tranders. At the very least, one should
## impose an upper size limit on how much data is being buffered.
##
## See `Wikipedia <http://en.wikipedia.org/wiki/Hypertext_Transfer_Protocol>`__ for
## more information about the HTTP protocol.
##
## c: The connection.
##
## is_orig: True if the entity was  was sent by the originator of the TCP
##          connection.
##
## length: The length of *data*.
##
## data: One chunk of raw entity data.
##
## .. bro:see:: http_all_headers http_begin_entity http_content_type http_end_entity
##    http_event http_header http_message_done http_reply http_request http_stats
##    mime_entity_data http_entity_data_delivery_size skip_http_data
event http_entity_data%(c: connection, is_orig: bool, length: count, data: string%) &group="http-body";

## Generated for reporting an HTTP bodie's content type.  This event is
## generated at the end of parsing an HTTP header, passing on the MIME
## type as specified by the ``Content-Type`` header. If that header is
## missing, this event is still raised with a default value of ``text/plain``.
##
## See `Wikipedia <http://en.wikipedia.org/wiki/Hypertext_Transfer_Protocol>`__ for
## more information about the HTTP protocol.
##
## c: The connection.
##
## is_orig: True if the entity was  was sent by the originator of the TCP
##          connection.
##
## ty: The main type.
##
## subty: The subtype.
##
## .. bro:see:: http_all_headers http_begin_entity  http_end_entity http_entity_data
##    http_event http_header http_message_done http_reply http_request http_stats
##
## .. note:: This event is also raised for headers found in nested body
##    entities.
event http_content_type%(c: connection, is_orig: bool, ty: string, subty: string%) &group="http-body";

## Generated once at the end of parsing an HTTP message. Bro supports persistent
## and pipelined HTTP sessions and raises corresponding events as it parses
## client/server dialogues. A "message" is one top-level HTTP entity, such as a
## complete request or reply. Each message can have further nested sub-entities
## inside. This event is raised once all sub-entities belonging to a top-level
## message have been processed (and their corresponding ``http_entity_*`` events
## generated).
##
## See `Wikipedia <http://en.wikipedia.org/wiki/Hypertext_Transfer_Protocol>`__ for
## more information about the HTTP protocol.
##
## c: The connection.
##
## is_orig: True if the entity was  was sent by the originator of the TCP
##          connection.
##
## stat: Further meta information about the message.
##
## .. bro:see:: http_all_headers http_begin_entity http_content_type http_end_entity
##    http_entity_data http_event http_header  http_reply http_request http_stats
event http_message_done%(c: connection, is_orig: bool, stat: http_message_stat%) &group="http-body";

## Generated for errors found when decoding HTTP requests or replies.
##
## See `Wikipedia <http://en.wikipedia.org/wiki/Hypertext_Transfer_Protocol>`__ for
## more information about the HTTP protocol.
##
## c: The connection.
##
## event_type: A string describing the general category of the problem found (e.g.,
##             ``illegal format``).
##
## detail: Further more detailed description of the error.
##
## .. bro:see:: http_all_headers http_begin_entity http_content_type http_end_entity
##    http_entity_data  http_header http_message_done http_reply http_request
##    http_stats mime_event
event http_event%(c: connection, event_type: string, detail: string%);

## Generated at the end of an HTTP session to report statistics about it. This
## event is raised after all of an HTTP session's requests and replies have been
## fully processed.
##
## c: The connection.
##
## stats: Statistics summarizing HTTP-level properties of the finished connection.
##
## .. bro:see:: http_all_headers http_begin_entity http_content_type http_end_entity
##    http_entity_data http_event http_header http_message_done http_reply
##    http_request
event http_stats%(c: connection, stats: http_stats_rec%);

## Generated when seeing an SSH client's version identification. The SSH protocol
## starts with a clear-test handshake message that reports client and server
## protocol/software versions. This event provides access to what the client
## sent.
##
##
## See `Wikipedia <http://en.wikipedia.org/wiki/Secure_Shell>`__ for more
## information about the SSH protocol.
##
## c: The connection.
##
## version: The version string the client sent (e.g., `SSH-2.0-libssh-0.11`).
##
## .. bro:see:: ssh_server_version 
##
## .. note:: As everything after the initial version handshake proceeds encrypted,
##    Bro cannot further analyze SSH sessions.
event ssh_client_version%(c: connection, version: string%);

## Generated when seeing an SSH server's version identification. The SSH protocol
## starts with a clear-test handshake message that reports client and server
## protocol/software versions. This event provides access to what the server
## sent.
##
## See `Wikipedia <http://en.wikipedia.org/wiki/Secure_Shell>`__ for more
## information about the SSH protocol.
##
## c: The connection.
##
## version: The version string the server sent (e.g.,
##          ``SSH-1.99-OpenSSH_3.9p1``).
##
## .. bro:see:: ssh_client_version 
##
## .. note:: As everything coming after the initial version handshake proceeds
##    encrypted, Bro cannot further analyze SSH sessions.
event ssh_server_version%(c: connection, version: string%);

## Generated for an SSL/TLS client's initial *hello* message.  SSL/TLS sessions
## start with an unencrypted handshake, and Bro extracts as much information out
## that it as it can. This event provides access to the initial information sent by
## the client.
##
## See `Wikipedia <http://en.wikipedia.org/wiki/Transport_Layer_Security>`__ for
## more information about the SSL/TLS protocol.
##
## c: The connection.
##
## version: The protocol version as extracted from the client's
##          message.  The values are standardized as part of the SSL/TLS protocol. The
##          :bro:id:`SSL::version_strings` table maps them to descriptive names.
##
## possible_ts: The current time as sent by the client. Note that SSL/TLS does not
##              require clocks to be set correctly, so treat with care.
##
## session_id: The session ID sent by the client (if any).
##
## ciphers: The list of ciphers the client offered to use. The values are
##          standardized as part of the SSL/TLS protocol. The :bro:id:`SSL::cipher_desc` table
##          maps them to descriptive names.
##
## .. bro:see:: ssl_alert  ssl_established ssl_extension ssl_server_hello
##    x509_certificate x509_error x509_extension ssl_max_cipherspec_size
event ssl_client_hello%(c: connection, version: count, possible_ts: time, session_id: string, ciphers: count_set%);

## Generated for an SSL/TLS servers's initial *hello* message. SSL/TLS sessions
## start with an unencrypted handshake, and Bro extracts as much information out
## of that as it can. This event provides access to the initial information sent by
## the client.
##
## See `Wikipedia <http://en.wikipedia.org/wiki/Transport_Layer_Security>`__ for
## more information about the SSL/TLS protocol.
##
## c: The connection.
##
## version: The protocol version as extracted from the servers's message.
##          The values are standardized as part of the SSL/TLS protocol. The
##          :bro:id:`SSL::version_strings` table maps them to descriptive names.
##
## possible_ts: The current time as sent by the server. Note that SSL/TLS does not
##              require clocks to be set correctly, so treat with care.
##
## session_id: The session ID as sent back by the server (if any).
##
## cipher: The cipher chosen by the server.  The values are standardized as part
##         of the SSL/TLS protocol. The :bro:id:`SSL::cipher_desc` table maps them to
##         descriptive names.
##
## comp_method: The compression method chosen by the client. The values are
##              standardized as part of the SSL/TLS protocol.
##
## .. bro:see:: ssl_alert ssl_client_hello ssl_established ssl_extension
##    x509_certificate x509_error x509_extension ssl_max_cipherspec_size
event ssl_server_hello%(c: connection, version: count, possible_ts: time, session_id: string, cipher: count, comp_method: count%);
<<<<<<< HEAD

## Generated for SSL/TLS extensions seen in an initial handshake.  SSL/TLS sessions
## start with an unencrypted handshake, and Bro extracts as much information out of
## that as it can. This event provides access to any extensions either side sents
## as part of extended *hello* message.
##
## c: The connection.
##
## is_orig: True if event is raised for originator side of the connection.
##
## code: The numerical code of the extension.  The values are standardized as
##       part of the SSL/TLS protocol. The :bro:id:`SSL::extensions` table maps them to
##       descriptive names.
##
## val: The raw extension value that was sent in the message.
##
## .. bro:see:: ssl_alert ssl_client_hello ssl_established ssl_server_hello
##    x509_certificate x509_error x509_extension
=======
event ssl_session_ticket_handshake%(c: connection, ticket_lifetime_hint: count, ticket: string%);
>>>>>>> e83df948
event ssl_extension%(c: connection, is_orig: bool, code: count, val: string%);

## Generated at the end of an SSL/TLS handshake. SSL/TLS sessions start with
## an  unencrypted handshake, and Bro extracts as much information out of that as
## it can. This event signals the time when an SSL/TLS has finished the handshake
## and its endpoints consider it as fully established. Typically, everything from
## now on will be encrypted.
##
## See `Wikipedia <http://en.wikipedia.org/wiki/Transport_Layer_Security>`__ for
## more information about the SSL/TLS protocol.
##
## c: The connection.
##
## .. bro:see:: ssl_alert ssl_client_hello  ssl_extension ssl_server_hello
##    x509_certificate x509_error x509_extension
event ssl_established%(c: connection%);

## Generated for SSL/TLS alert records. SSL/TLS sessions start with an  unencrypted
## handshake, and Bro extracts as much information out of that as it can. If during
## that handshake, an endpoint encounteres a fatal error, it sends an *alert*
## record, that it turns triggers this event. After an *alert*, any endpoint
## may close the connection immediately.
##
## See `Wikipedia <http://en.wikipedia.org/wiki/Transport_Layer_Security>`__ for
## more information about the SSL/TLS protocol.
##
## c: The connection.
##
## is_orig: True if event is raised for originator side of the connection.
##
## level: The severity level, as sent in the *alert*. The values are defined as
##        part of the SSL/TLS protocol.
##
## desc: A numerical value identifying the cause of the *alert*. The values are
##       defined as part of the SSL/TLS protocol.
##
## .. bro:see::  ssl_client_hello ssl_established ssl_extension ssl_server_hello
##    x509_certificate x509_error x509_extension
event ssl_alert%(c: connection, is_orig: bool, level: count, desc: count%);

## Generated for x509 certificates seen in SSL/TLS connections. During the initial
## SSL/TLS handshake, certificates are exchanged in the clear. Bro raises this
## event for each certificate seen (including both a site's primary cert, and
## further certs sent as part of the validation chain).
##
## See `Wikipedia <http://en.wikipedia.org/wiki/X.509>`__ for more information about
## the X.509 format.
##
## c: The connection.
##
## is_orig: True if event is raised for originator side of the connection.
##
## cert: The parsed certificate.
##
## chain_idx: The index in the validation chain that this cert has. Index zero
##            indicates an endpoints primary cert, while higher indices
##            indicate the place in the validation chain (which has length
##            *chain_len*).
##
## chain_len: The total length of the validation chain that this cert is part
##            of.
##
## der_cert: The complete cert encoded in `DER
##           <http://en.wikipedia.org/wiki/Distinguished_Encoding_Rules>`__ format.
##
## .. bro:see:: ssl_alert ssl_client_hello ssl_established ssl_extension
##    ssl_server_hello  x509_error x509_extension x509_verify
event x509_certificate%(c: connection, is_orig: bool, cert: X509, chain_idx: count, chain_len: count, der_cert: string%);

## Generated for X.509 extensions seen in a certificate.
##
## See `Wikipedia <http://en.wikipedia.org/wiki/X.509>`__ for more information about
## the X.509 format.
##
## c: The connection.
##
## is_orig: True if event is raised for originator side of the connection.
##
## data: The raw data associated with the extension.
##
## .. bro:see:: ssl_alert ssl_client_hello ssl_established ssl_extension
##    ssl_server_hello x509_certificate x509_error  x509_verify
event x509_extension%(c: connection, is_orig: bool, data: string%);

## Generated when errors occur during parsing an X.509 certificate.
##
## See `Wikipedia <http://en.wikipedia.org/wiki/X.509>`__ for more information about
## the X.509 format.
##
## c: The connection.
##
## is_orig: True if event is raised for originator side of the connection.
##
## err: An error code describing what went wrong. :bro:id:`SSL::x509_errors` maps
##      error codes to a textual description.
##
## .. bro:see:: ssl_alert ssl_client_hello ssl_established ssl_extension
##    ssl_server_hello x509_certificate  x509_extension x509_err2str x509_verify
event x509_error%(c: connection, is_orig: bool, err: count%);

## TODO.
##
## .. bro:see:: rpc_call rpc_dialogue rpc_reply dce_rpc_bind dce_rpc_request
##    dce_rpc_response rpc_timeout 
##
## .. todo:: Bro's current default configuration does not activate the protocol
##    analyzer that generates this event; the corresponding script has not yet
##    been ported to Bro 2.x. To still enable this event, one needs to add a
##    corresponding entry to :bro:see:`dpd_config` or a DPD payload signature.
event dce_rpc_message%(c: connection, is_orig: bool, ptype: dce_rpc_ptype, msg: string%);

## TODO.
##
## .. bro:see:: rpc_call rpc_dialogue rpc_reply  dce_rpc_message dce_rpc_request
##    dce_rpc_response rpc_timeout
##
## .. todo:: Bro's current default configuration does not activate the protocol
##    analyzer that generates this event; the corresponding script has not yet
##    been ported to Bro 2.x. To still enable this event, one needs to add a
##    corresponding entry to :bro:see:`dpd_config` or a DPD payload signature.
event dce_rpc_bind%(c: connection, uuid: string%);

## TODO.
##
## .. bro:see:: rpc_call rpc_dialogue rpc_reply dce_rpc_bind dce_rpc_message
##    dce_rpc_response rpc_timeout
##
## .. todo:: Bro's current default configuration does not activate the protocol
##    analyzer that generates this event; the corresponding script has not yet
##    been ported to Bro 2.x. To still enable this event, one needs to add a
##    corresponding entry to :bro:see:`dpd_config` or a DPD payload signature.
event dce_rpc_request%(c: connection, opnum: count, stub: string%);

## TODO.
##
## .. bro:see:: rpc_call rpc_dialogue rpc_reply dce_rpc_bind dce_rpc_message
##    dce_rpc_request  rpc_timeout
##
## .. todo:: Bro's current default configuration does not activate the protocol
##    analyzer that generates this event; the corresponding script has not yet
##    been ported to Bro 2.x. To still enable this event, one needs to add a
##    corresponding entry to :bro:see:`dpd_config` or a DPD payload signature.
event dce_rpc_response%(c: connection, opnum: count, stub: string%);

## TODO.
##
## .. bro:see:: rpc_call rpc_dialogue rpc_reply dce_rpc_bind dce_rpc_message
##    dce_rpc_request dce_rpc_response rpc_timeout
##
## .. todo:: Bro's current default configuration does not activate the protocol
##    analyzer that generates this event; the corresponding script has not yet
##    been ported to Bro 2.x. To still enable this event, one needs to add a
##    corresponding entry to :bro:see:`dpd_config` or a DPD payload signature.
event epm_map_response%(c: connection, uuid: string, p: port, h: addr%);

## Generated for NCP requests (Netware Core Protocol).
##
## See `Wikipedia <http://en.wikipedia.org/wiki/NetWare_Core_Protocol>`__ for more
## information about the NCP protocol.
##
## c: The connection.
##
## frame_type: The frame type, as specified by the protocol.
##
## length: The length of the request body, excluding the frame header,
##
## func: The requested function, as  specified by the protocol.
##
## .. bro:see:: ncp_reply 
##
## .. todo:: Bro's current default configuration does not activate the protocol
##    analyzer that generates this event; the corresponding script has not yet
##    been ported to Bro 2.x. To still enable this event, one needs to add a
##    corresponding entry to :bro:see:`dpd_config` or a DPD payload signature.
event ncp_request%(c: connection, frame_type: count, length: count, func: count%);

## Generated for NCP replies (Netware Core Protocol).
##
## See `Wikipedia <http://en.wikipedia.org/wiki/NetWare_Core_Protocol>`__ for more
## information about the NCP protocol.
##
## c: The connection.
##
## frame_type: The frame type, as specified by the protocol.
##
## length: The length of the request body, excluding the frame header,
##
## req_frame: The frame type from the corresponding request.
##
## req_frame: The function code from the corresponding request.
##
## completion_code: The replie's completion code, as specified by the protocol.
##
## .. bro:see:: ncp_request 
##
## .. todo:: Bro's current default configuration does not activate the protocol
##    analyzer that generates this event; the corresponding script has not yet
##    been ported to Bro 2.x. To still enable this event, one needs to add a
##    corresponding entry to :bro:see:`dpd_config` or a DPD payload signature.
event ncp_reply%(c: connection, frame_type: count, length: count, req_frame: count, req_func: count, completion_code: count%);

## Generated for client-side commands on POP3 connections.
##
## See `Wikipedia <http://en.wikipedia.org/wiki/POP3>`__ for more information about
## the POP3 protocol.
##
## c: The connection.
##
## is_orig: True if the command was sent by the originator of the TCP connection.
##
## command: The command sent.
##
## arg: The argument to the command.
##
## .. bro:see:: pop3_data pop3_login_failure pop3_login_success pop3_reply
##    pop3_terminate pop3_unexpected
##
## .. todo:: Bro's current default configuration does not activate the protocol
##    analyzer that generates this event; the corresponding script has not yet
##    been ported to Bro 2.x. To still enable this event, one needs to add a
##    corresponding entry to :bro:see:`dpd_config` or a DPD payload signature.
event pop3_request%(c: connection, is_orig: bool,
			command: string, arg: string%);

## Generated for server-side replies to commands on POP3 connections.
##
## See `Wikipedia <http://en.wikipedia.org/wiki/POP3>`__ for more information about
## the POP3 protocol.
##
## c: The connection.
##
## is_orig: True if the command was sent by the originator of the TCP connection.
##
## cmd: The success indicator sent by the server. This corresponds to the
##      first token on the line sent, and should be either ``OK`` or ``ERR``.
##
## msg: The textual description the server sent along with *cmd*.
##
## arg: The argument to the command.
##
## .. bro:see:: pop3_data pop3_login_failure pop3_login_success  pop3_request
##    pop3_terminate pop3_unexpected
##
## .. todo: This event is receiving odd parameters, should unify.
##
## .. todo:: Bro's current default configuration does not activate the protocol
##    analyzer that generates this event; the corresponding script has not yet
##    been ported to Bro 2.x. To still enable this event, one needs to add a
##    corresponding entry to :bro:see:`dpd_config` or a DPD payload signature.
event pop3_reply%(c: connection, is_orig: bool, cmd: string, msg: string%);

## Generated for server-side multi-lines responses on POP3 connections. POP3
## connection use multi-line responses to send buld data, such as the actual
## mails. This event is generated once for each line that's part of such a
## response.
##
## See `Wikipedia <http://en.wikipedia.org/wiki/POP3>`__ for more information about
## the POP3 protocol.
##
## c: The connection.
##
## is_orig: True if the data was sent by the originator of the TCP connection.
##
## data: The data sent.
##
## .. bro:see::  pop3_login_failure pop3_login_success pop3_reply pop3_request
##    pop3_terminate pop3_unexpected
##
## .. todo:: Bro's current default configuration does not activate the protocol
##    analyzer that generates this event; the corresponding script has not yet
##    been ported to Bro 2.x. To still enable this event, one needs to add a
##    corresponding entry to :bro:see:`dpd_config` or a DPD payload signature.
event pop3_data%(c: connection, is_orig: bool, data: string%);

## Generated for errors encountered on POP3 sessions. If the POP3 analyzers finds
## state transition that do not confirm to the protocol specification, or other
## situations it can't handle, it raises this event.
##
## See `Wikipedia <http://en.wikipedia.org/wiki/POP3>`__ for more information about
## the POP3 protocol.
##
## c: The connection.
##
## is_orig: True if the data was sent by the originator of the TCP connection.
##
## msg: A textual description of the situation.
##
## detail: The input that triggered the event.
##
## .. bro:see:: pop3_data pop3_login_failure pop3_login_success pop3_reply pop3_request
##    pop3_terminate
##
## .. todo:: Bro's current default configuration does not activate the protocol
##    analyzer that generates this event; the corresponding script has not yet
##    been ported to Bro 2.x. To still enable this event, one needs to add a
##    corresponding entry to :bro:see:`dpd_config` or a DPD payload signature.
event pop3_unexpected%(c: connection, is_orig: bool,
			msg: string, detail: string%);

## Generated when POP3 connection go encrypted. While POP3 is by default a
## clear-text protocol, extensions exist to switch to encryption. This event is
## generated if that happens and the analyzers then stops processing the
## connection.
##
## See `Wikipedia <http://en.wikipedia.org/wiki/POP3>`__ for more information about
## the POP3 protocol.
##
## c: The connection.
##
## is_orig: Always false.
##
## msg: A descriptive message why processing was stopped.
##
## .. bro:see:: pop3_data pop3_login_failure pop3_login_success pop3_reply pop3_request
##    pop3_unexpected
##
## .. note:: Currently, only the ``STARTLS`` command is recognized and
##    triggers this.
##
## .. todo:: Bro's current default configuration does not activate the protocol
##    analyzer that generates this event; the corresponding script has not yet
##    been ported to Bro 2.x. To still enable this event, one needs to add a
##    corresponding entry to :bro:see:`dpd_config` or a DPD payload signature.
event pop3_terminate%(c: connection, is_orig: bool, msg: string%);

## Generated for successful authentications on POP3 connections.
##
## See `Wikipedia <http://en.wikipedia.org/wiki/POP3>`__ for more information about
## the POP3 protocol.
##
## c: The connection.
##
## is_orig: Always false.
##
## user: The user name used for authentication. The event is only generated if
##       a non-empty user name was used.
##
## password: The password used for authentication.
##
## .. bro:see:: pop3_data pop3_login_failure  pop3_reply pop3_request pop3_terminate
##    pop3_unexpected
##
## .. todo:: Bro's current default configuration does not activate the protocol
##    analyzer that generates this event; the corresponding script has not yet
##    been ported to Bro 2.x. To still enable this event, one needs to add a
##    corresponding entry to :bro:see:`dpd_config` or a DPD payload signature.
event pop3_login_success%(c: connection, is_orig: bool,
				user: string, password: string%);

## Generated for unsuccessful authentications on POP3 connections.
##
## See `Wikipedia <http://en.wikipedia.org/wiki/POP3>`__ for more information about
## the POP3 protocol.
##
## c: The connection.
##
## is_orig: Always false.
##
## user: The user name attempted for authentication. The event is only generated if
##       a non-empty user name was used.
##
## password: The password attempted for authentication.
##
## .. bro:see:: pop3_data  pop3_login_success pop3_reply pop3_request pop3_terminate
##    pop3_unexpected
##
## .. todo:: Bro's current default configuration does not activate the protocol
##    analyzer that generates this event; the corresponding script has not yet
##    been ported to Bro 2.x. To still enable this event, one needs to add a
##    corresponding entry to :bro:see:`dpd_config` or a DPD payload signature.
event pop3_login_failure%(c: connection, is_orig: bool,
				user: string, password: string%);


## Generated for all client-side IRC commands.
##
## See `Wikipedia <http://en.wikipedia.org/wiki/Internet_Relay_Chat>`__ for more
## information about the IRC protocol.
##
## c: The connection.
##
## is_orig: Always true.
##
## prefix: The optional prefix coming with the command. IRC uses the prefix to
##         indicate the true origin of a message.
##
## command: The command.
##
## arguments: The arguments for the command.
##
## .. bro:see:: irc_channel_info irc_channel_topic irc_dcc_message irc_error_message
##    irc_global_users irc_invalid_nick irc_invite_message irc_join_message
##    irc_kick_message irc_message irc_mode_message irc_names_info irc_network_info
##    irc_nick_message irc_notice_message irc_oper_message irc_oper_response
##    irc_part_message irc_password_message
##
## .. note:: This event is generated only for message that originate at the
##    clients-side. Commands coming in from remote trigger the ge:bro:id:`irc_message`
##    event instead.
event irc_request%(c: connection, is_orig: bool, prefix: string,
			command: string, arguments: string%);

## Generated for all IRC replies. IRC replies are sent in response to a
## request and come with a reply code.
##
## See `Wikipedia <http://en.wikipedia.org/wiki/Internet_Relay_Chat>`__ for more
## information about the IRC protocol.
##
## c: The connection.
##
## is_orig: True if the command what sent by the originator of the TCP connection.
##
## prefix: The optional prefix comming with the reply. IRC uses the prefix to
##         indicate the true origin of a message.
##
## code: The reply code, as specified by the protocol.
##
## params: The reply's parameters.
##
## .. bro:see:: irc_channel_info irc_channel_topic irc_dcc_message irc_error_message
##    irc_global_users irc_invalid_nick irc_invite_message irc_join_message
##    irc_kick_message irc_message irc_mode_message irc_names_info irc_network_info
##    irc_nick_message irc_notice_message irc_oper_message irc_oper_response
##    irc_part_message irc_password_message
event irc_reply%(c: connection, is_orig: bool, prefix: string,
			code: count, params: string%);

## Generated for IRC commands forwarded from the server to the client.
##
## See `Wikipedia <http://en.wikipedia.org/wiki/Internet_Relay_Chat>`__ for more
## information about the IRC protocol.
##
## c: The connection.
##
## is_orig: Always false.
##
## prefix: The optional prefix coming with the command. IRC uses the prefix to
##         indicate the true origin of a message.
##
## command: The command.
##
## arguments: The arguments for the command.
##
## .. bro:see:: irc_channel_info irc_channel_topic irc_dcc_message irc_error_message
##    irc_global_users irc_invalid_nick irc_invite_message irc_join_message
##    irc_kick_message  irc_mode_message irc_names_info irc_network_info
##    irc_nick_message irc_notice_message irc_oper_message irc_oper_response
##    irc_part_message irc_password_message
##
## .. note:: 
##    
##    This event is generated only for messages that are forwarded by the server
##    to the client. Commands coming from client trigger the :bro:id:`irc_request`
##    event instead.
event irc_message%(c: connection, is_orig: bool, prefix: string,
			command: string, message: string%);

## Generated for IRC messages of type *quit*. This event is generated for messages
## coming from both the client and the server.
##
## See `Wikipedia <http://en.wikipedia.org/wiki/Internet_Relay_Chat>`__ for more
## information about the IRC protocol.
##
## c: The connection.
##
## is_orig: True if the command what sent by the originator of the TCP connection.
##
## nick: The nick name coming with the message.
##
## message: The text included with the message.
##
## .. bro:see:: irc_channel_info irc_channel_topic irc_dcc_message irc_error_message
##    irc_global_users irc_invalid_nick irc_invite_message irc_join_message
##    irc_kick_message irc_message irc_mode_message irc_names_info irc_network_info
##    irc_nick_message irc_notice_message irc_oper_message irc_oper_response
##    irc_part_message irc_password_message
event irc_quit_message%(c: connection, is_orig: bool, nick: string, message: string%);

## Generated for IRC messages of type *privmsg*. This event is generated for messages
## coming from both the client and the server.
##
## See `Wikipedia <http://en.wikipedia.org/wiki/Internet_Relay_Chat>`__ for more
## information about the IRC protocol.
##
## c: The connection.
##
## is_orig: True if the command what sent by the originator of the TCP connection.
##
## source: The source of the private communication.
##
## target: The target of the private communication.
##
## message: The text of communication.
##
## .. bro:see:: irc_channel_info irc_channel_topic irc_dcc_message irc_error_message
##    irc_global_users irc_invalid_nick irc_invite_message irc_join_message
##    irc_kick_message irc_message irc_mode_message irc_names_info irc_network_info
##    irc_nick_message irc_notice_message irc_oper_message irc_oper_response
##    irc_part_message irc_password_message
event irc_privmsg_message%(c: connection, is_orig: bool, source: string,
				target: string, message: string%);

## Generated for IRC messages of type *notice*. This event is generated for
## messages coming from both the client and the server.
##
## See `Wikipedia <http://en.wikipedia.org/wiki/Internet_Relay_Chat>`__ for more
## information about the IRC protocol.
##
## c: The connection.
##
## is_orig: True if the command what sent by the originator of the TCP connection.
##
## source: The source of the private communication.
##
## target: The target of the private communication.
##
## message: The text of communication.
##
## .. bro:see:: irc_channel_info irc_channel_topic irc_dcc_message irc_error_message
##    irc_global_users irc_invalid_nick irc_invite_message irc_join_message
##    irc_kick_message irc_message irc_mode_message irc_names_info irc_network_info
##    irc_nick_message  irc_oper_message irc_oper_response irc_part_message
##    irc_password_message
event irc_notice_message%(c: connection, is_orig: bool, source: string,
				target: string, message: string%);

## Generated for IRC messages of type *squery*. This event is generated for
## messages coming from both the client and the server.
##
## See `Wikipedia <http://en.wikipedia.org/wiki/Internet_Relay_Chat>`__ for more
## information about the IRC protocol.
##
## c: The connection.
##
## is_orig: True if the command what sent by the originator of the TCP connection.
##
## source: The source of the private communication.
##
## target: The target of the private communication.
##
## message: The text of communication.
##
## .. bro:see:: irc_channel_info irc_channel_topic irc_dcc_message irc_error_message
##    irc_global_users irc_invalid_nick irc_invite_message irc_join_message
##    irc_kick_message irc_message irc_mode_message irc_names_info irc_network_info
##    irc_nick_message irc_notice_message irc_oper_message irc_oper_response
##    irc_part_message irc_password_message
event irc_squery_message%(c: connection, is_orig: bool, source: string,
				target: string, message: string%);

## Generated for IRC messages of type *join*. This event is generated for
## messages coming from both the client and the server.
##
## See `Wikipedia <http://en.wikipedia.org/wiki/Internet_Relay_Chat>`__ for more
## information about the IRC protocol.
##
## c: The connection.
##
## is_orig: True if the command what sent by the originator of the TCP connection.
##
## info_list: The user information coming with the command.
##
## message: The text of communication.
##
## .. bro:see:: irc_channel_info irc_channel_topic irc_dcc_message irc_error_message
##    irc_global_users irc_invalid_nick irc_invite_message irc_kick_message
##    irc_message irc_mode_message irc_names_info irc_network_info irc_nick_message
##    irc_notice_message irc_oper_message irc_oper_response irc_part_message
##    irc_password_message
event irc_join_message%(c: connection, is_orig: bool, info_list: irc_join_list%);

## Generated for IRC messages of type *part*. This event is generated for messages
## coming from both the client and the server.
##
## See `Wikipedia <http://en.wikipedia.org/wiki/Internet_Relay_Chat>`__ for more
## information about the IRC protocol.
##
## c: The connection.
##
## is_orig: True if the command what sent by the originator of the TCP connection.
##
## nick: The nickname coming with the message.
##
## chans: The set of channels affected.
##
## message: The text coming with the message.
##
## .. bro:see:: irc_channel_info irc_channel_topic irc_dcc_message irc_error_message
##    irc_global_users irc_invalid_nick irc_invite_message irc_join_message
##    irc_kick_message irc_message irc_mode_message irc_names_info irc_network_info
##    irc_nick_message irc_notice_message irc_oper_message irc_oper_response
##    irc_password_message
event irc_part_message%(c: connection, is_orig: bool, nick: string,
				chans: string_set, message: string%);

## Generated for IRC messages of type *nick*. This event is generated for messages
## coming from both the client and the server.
##
## See `Wikipedia <http://en.wikipedia.org/wiki/Internet_Relay_Chat>`__ for more
## information about the IRC protocol.
##
## c: The connection.
##
## is_orig: True if the command what sent by the originator of the TCP connection.
##
## who: The user changing its nickname.
##
## newnick: The new nickname.
##
## .. bro:see:: irc_channel_info irc_channel_topic irc_dcc_message irc_error_message
##    irc_global_users irc_invalid_nick irc_invite_message irc_join_message
##    irc_kick_message irc_message irc_mode_message irc_names_info irc_network_info
##    irc_notice_message irc_oper_message irc_oper_response irc_part_message
##    irc_password_message
event irc_nick_message%(c: connection, is_orig: bool, who: string, newnick: string%);

## Generated when a server rejects an IRC nickname.
##
## See `Wikipedia <http://en.wikipedia.org/wiki/Internet_Relay_Chat>`__ for more
## information about the IRC protocol.
##
## c: The connection.
##
## is_orig: True if the command what sent by the originator of the TCP connection.
##
## .. bro:see:: irc_channel_info irc_channel_topic irc_dcc_message irc_error_message
##    irc_global_users  irc_invite_message irc_join_message irc_kick_message
##    irc_message irc_mode_message irc_names_info irc_network_info irc_nick_message
##    irc_notice_message irc_oper_message irc_oper_response irc_part_message
##    irc_password_message
event irc_invalid_nick%(c: connection, is_orig: bool%);

## Generated for an IRC reply of type *luserclient*.
##
## See `Wikipedia <http://en.wikipedia.org/wiki/Internet_Relay_Chat>`__ for more
## information about the IRC protocol.
##
## c: The connection.
##
## is_orig: True if the command what sent by the originator of the TCP connection.
##
## users: The number of users as returned in the reply.
##
## services: The number of services as returned in the reply.
##
## servers: The number of servers as returned in the reply.
##
## .. bro:see:: irc_channel_info irc_channel_topic irc_dcc_message irc_error_message
##    irc_global_users irc_invalid_nick irc_invite_message irc_join_message
##    irc_kick_message irc_message irc_mode_message irc_names_info irc_nick_message
##    irc_notice_message irc_oper_message irc_oper_response irc_part_message
##    irc_password_message
event irc_network_info%(c: connection, is_orig: bool, users: count,
				services: count, servers: count%);

## Generated for an IRC reply of type *luserme*.
##
## See `Wikipedia <http://en.wikipedia.org/wiki/Internet_Relay_Chat>`__ for more
## information about the IRC protocol.
##
## c: The connection.
##
## is_orig: True if the command what sent by the originator of the TCP connection.
##
## users: The number of users as returned in the reply.
##
## services: The number of services as returned in the reply.
##
## servers: The number of servers as returned in the reply.
##
## .. bro:see:: irc_channel_info irc_channel_topic irc_dcc_message irc_error_message
##    irc_global_users irc_invalid_nick irc_invite_message irc_join_message
##    irc_kick_message irc_message irc_mode_message irc_names_info irc_network_info
##    irc_nick_message irc_notice_message irc_oper_message irc_oper_response
##    irc_part_message irc_password_message
event irc_server_info%(c: connection, is_orig: bool, users: count,
				services: count, servers: count%);

## Generated for an IRC reply of type *luserchannels*.
##
## See `Wikipedia <http://en.wikipedia.org/wiki/Internet_Relay_Chat>`__ for more
## information about the IRC protocol.
##
## c: The connection.
##
## is_orig: True if the command what sent by the originator of the TCP connection.
##
## chans: The number of channels as returned in the reply.
##
## .. bro:see::  irc_channel_topic irc_dcc_message irc_error_message irc_global_users
##    irc_invalid_nick irc_invite_message irc_join_message irc_kick_message
##    irc_message irc_mode_message irc_names_info irc_network_info irc_nick_message
##    irc_notice_message irc_oper_message irc_oper_response irc_part_message
##    irc_password_message
event irc_channel_info%(c: connection, is_orig: bool, chans: count%);

## Generated for an IRC reply of type *whoreply*.
##
## See `Wikipedia <http://en.wikipedia.org/wiki/Internet_Relay_Chat>`__ for more
## information about the IRC protocol.
##
## c: The connection.
##
## is_orig: True if the command what sent by the originator of the TCP connection.
##
## target_nick: The target nick name.
##
## channel: The channel.
##
## user: The user.
##
## host: The host.
##
## server: The server.
##
## nick: The nick name.
##
## params: The parameters.
##
## hops: The hop count.
##
## real_name: The real name.
##
## .. bro:see:: irc_channel_info irc_channel_topic irc_dcc_message irc_error_message
##    irc_global_users irc_invalid_nick irc_invite_message irc_join_message
##    irc_kick_message irc_message irc_mode_message irc_names_info irc_network_info
##    irc_nick_message irc_notice_message irc_oper_message irc_oper_response
##    irc_part_message irc_password_message
event irc_who_line%(c: connection, is_orig: bool, target_nick: string,
				channel: string, user: string, host: string,
				server: string, nick: string, params: string,
				hops: count, real_name: string%);


## Generated for an IRC reply of type *namereply*.
##
## See `Wikipedia <http://en.wikipedia.org/wiki/Internet_Relay_Chat>`__ for more
## information about the IRC protocol.
##
## c: The connection.
##
## is_orig: True if the command what sent by the originator of the TCP connection.
##
## c_type: The channel type.
##
## channel: The channel.
##
## users: The set of users.
##
## .. bro:see:: irc_channel_info irc_channel_topic irc_dcc_message irc_error_message
##    irc_global_users irc_invalid_nick irc_invite_message irc_join_message
##    irc_kick_message irc_message irc_mode_message  irc_network_info irc_nick_message
##    irc_notice_message irc_oper_message irc_oper_response irc_part_message
##    irc_password_message
event irc_names_info%(c: connection, is_orig: bool, c_type: string,
				channel: string, users: string_set%);

## Generated for an IRC reply of type *whoisoperator*.
##
## See `Wikipedia <http://en.wikipedia.org/wiki/Internet_Relay_Chat>`__ for more
## information about the IRC protocol.
##
## c: The connection.
##
## is_orig: True if the command what sent by the originator of the TCP connection.
##
## nick: The nick name specified in the reply.
##
## .. bro:see:: irc_channel_info irc_channel_topic irc_dcc_message irc_error_message
##    irc_global_users irc_invalid_nick irc_invite_message irc_join_message
##    irc_kick_message irc_message irc_mode_message irc_names_info irc_network_info
##    irc_nick_message irc_notice_message irc_oper_message irc_oper_response
##    irc_part_message irc_password_message
event irc_whois_operator_line%(c: connection, is_orig: bool, nick: string%);

## Generated for an IRC reply of type *whoischannels*.
##
## See `Wikipedia <http://en.wikipedia.org/wiki/Internet_Relay_Chat>`__ for more
## information about the IRC protocol.
##
## c: The connection.
##
## is_orig: True if the command what sent by the originator of the TCP connection.
##
## nick: The nick name specified in the reply.
##
## chans: The set of channels returned.
##
## .. bro:see:: irc_channel_info irc_channel_topic irc_dcc_message irc_error_message
##    irc_global_users irc_invalid_nick irc_invite_message irc_join_message
##    irc_kick_message irc_message irc_mode_message irc_names_info irc_network_info
##    irc_nick_message irc_notice_message irc_oper_message irc_oper_response
##    irc_part_message irc_password_message
event irc_whois_channel_line%(c: connection, is_orig: bool, nick: string,
				chans: string_set%);

## Generated for an IRC reply of type *whoisuser*.
##
## See `Wikipedia <http://en.wikipedia.org/wiki/Internet_Relay_Chat>`__ for more
## information about the IRC protocol.
##
## c: The connection.
##
## is_orig: True if the command what sent by the originator of the TCP connection.
##
## nick: The nick name specified in the reply.
##
## user: The user name specified in the reply.
##
## host: The host name specified in the reply.
##
## user: The user name specified in the reply.
##
## real_name: The real name specified in the reply.
##
## .. bro:see:: irc_channel_info irc_channel_topic irc_dcc_message irc_error_message
##    irc_global_users irc_invalid_nick irc_invite_message irc_join_message
##    irc_kick_message irc_message irc_mode_message irc_names_info irc_network_info
##    irc_nick_message irc_notice_message irc_oper_message irc_oper_response
##    irc_part_message irc_password_message
event irc_whois_user_line%(c: connection, is_orig: bool, nick: string,
				user: string, host: string, real_name: string%);

## Generated for IRC replies of type *youreoper* and *nooperhost*.
##
## See `Wikipedia <http://en.wikipedia.org/wiki/Internet_Relay_Chat>`__ for more
## information about the IRC protocol.
##
## c: The connection.
##
## is_orig: True if the command what sent by the originator of the TCP connection.
##
## got_oper: True if the *oper* command was executed successfully
##           (*youreport*) and false otherwise (*nooperhost*).
##
## .. bro:see:: irc_channel_info irc_channel_topic irc_dcc_message irc_error_message
##    irc_global_users irc_invalid_nick irc_invite_message irc_join_message
##    irc_kick_message irc_message irc_mode_message irc_names_info irc_network_info
##    irc_nick_message irc_notice_message irc_oper_message irc_part_message
##    irc_password_message
event irc_oper_response%(c: connection, is_orig: bool, got_oper: bool%);

## Generated for an IRC reply of type *globalusers*.
##
## See `Wikipedia <http://en.wikipedia.org/wiki/Internet_Relay_Chat>`__ for more
## information about the IRC protocol.
##
## c: The connection.
##
## is_orig: True if the command what sent by the originator of the TCP connection.
##
## prefix: The optional prefix coming with the command. IRC uses the prefix to
##         indicate the true origin of a message.
##
## msg: The message coming with the reply.
##
## .. bro:see:: irc_channel_info irc_channel_topic irc_dcc_message irc_error_message
##    irc_invalid_nick irc_invite_message irc_join_message irc_kick_message
##    irc_message irc_mode_message irc_names_info irc_network_info irc_nick_message
##    irc_notice_message irc_oper_message irc_oper_response irc_part_message
##    irc_password_message
event irc_global_users%(c: connection, is_orig: bool, prefix: string, msg: string%);

## Generated for an IRC reply of type *topic*.
##
## See `Wikipedia <http://en.wikipedia.org/wiki/Internet_Relay_Chat>`__ for more
## information about the IRC protocol.
##
## c: The connection.
##
## channel: The channel name specified in the reply.
##
## topic: The topic specified in the reply.
##
## .. bro:see:: irc_channel_info  irc_dcc_message irc_error_message irc_global_users
##    irc_invalid_nick irc_invite_message irc_join_message irc_kick_message
##    irc_message irc_mode_message irc_names_info irc_network_info irc_nick_message
##    irc_notice_message irc_oper_message irc_oper_response irc_part_message
##    irc_password_message
event irc_channel_topic%(c: connection, is_orig: bool, channel: string, topic: string%);

## Generated for IRC messages of type *who*. This event is generated for messages
## coming from both the client and the server.
##
## See `Wikipedia <http://en.wikipedia.org/wiki/Internet_Relay_Chat>`__ for more
## information about the IRC protocol.
##
## c: The connection.
##
## is_orig: True if the command what sent by the originator of the TCP connection.
##
## mask: The mask specified in the message.
##
## oper: True if the operator flag was set.
##
## .. bro:see:: irc_channel_info irc_channel_topic irc_dcc_message irc_error_message
##    irc_global_users irc_invalid_nick irc_invite_message irc_join_message
##    irc_kick_message irc_message irc_mode_message irc_names_info irc_network_info
##    irc_nick_message irc_notice_message irc_oper_message irc_oper_response
##    irc_part_message irc_password_message
event irc_who_message%(c: connection, is_orig: bool, mask: string, oper: bool%);

## Generated for IRC messages of type *whois*. This event is generated for messages
## coming from both the client and the server.
##
## See `Wikipedia <http://en.wikipedia.org/wiki/Internet_Relay_Chat>`__ for more
## information about the IRC protocol.
##
## c: The connection.
##
##
##
## .. bro:see:: irc_channel_info irc_channel_topic irc_dcc_message irc_error_message
##    irc_global_users irc_invalid_nick irc_invite_message irc_join_message
##    irc_kick_message irc_message irc_mode_message irc_names_info irc_network_info
##    irc_nick_message irc_notice_message irc_oper_message irc_oper_response
##    irc_part_message irc_password_message
event irc_whois_message%(c: connection, is_orig: bool, server: string, users: string%);

## Generated for IRC messages of type *oper*. This event is generated for messages
## coming from both the client and the server.
##
## See `Wikipedia <http://en.wikipedia.org/wiki/Internet_Relay_Chat>`__ for more
## information about the IRC protocol.
##
## c: The connection.
##
## user: The user specified in the message.
##
## password: The password specified in the message.
##
## .. bro:see:: irc_channel_info irc_channel_topic irc_dcc_message irc_error_message
##    irc_global_users irc_invalid_nick irc_invite_message irc_join_message
##    irc_kick_message irc_message irc_mode_message irc_names_info irc_network_info
##    irc_nick_message irc_notice_message  irc_oper_response irc_part_message
##    irc_password_message
event irc_oper_message%(c: connection, is_orig: bool, user: string, password: string%);

## Generated for IRC messages of type *kick*. This event is generated for messages
## coming from both the client and the server.
##
## See `Wikipedia <http://en.wikipedia.org/wiki/Internet_Relay_Chat>`__ for more
## information about the IRC protocol.
##
## c: The connection.
##
## prefix: The optional prefix coming with the command. IRC uses the prefix to
##         indicate the true origin of a message.
##
## chans: The channels specified in the message.
##
## users: The users specified in the message.
##
## comment: The comment specified in the message.
##
## .. bro:see:: irc_channel_info irc_channel_topic irc_dcc_message irc_error_message
##    irc_global_users irc_invalid_nick irc_invite_message irc_join_message
##    irc_message irc_mode_message irc_names_info irc_network_info irc_nick_message
##    irc_notice_message irc_oper_message irc_oper_response irc_part_message
##    irc_password_message
event irc_kick_message%(c: connection, is_orig: bool, prefix: string,
			chans: string, users: string, comment: string%);

## Generated for IRC messages of type *error*. This event is generated for messages
## coming from both the client and the server.
##
## See `Wikipedia <http://en.wikipedia.org/wiki/Internet_Relay_Chat>`__ for more
## information about the IRC protocol.
##
## c: The connection.
##
## prefix: The optional prefix coming with the command. IRC uses the prefix to
##         indicate the true origin of a message.
##
## message: The textual description specified in the message.
##
## .. bro:see:: irc_channel_info irc_channel_topic irc_dcc_message irc_global_users
##    irc_invalid_nick irc_invite_message irc_join_message irc_kick_message
##    irc_message irc_mode_message irc_names_info irc_network_info irc_nick_message
##    irc_notice_message irc_oper_message irc_oper_response irc_part_message
##    irc_password_message
event irc_error_message%(c: connection, is_orig: bool, prefix: string, message: string%);

## Generated for IRC messages of type *invite*. This event is generated for
## messages coming from both the client and the server.
##
## See `Wikipedia <http://en.wikipedia.org/wiki/Internet_Relay_Chat>`__ for more
## information about the IRC protocol.
##
## c: The connection.
##
## prefix: The optional prefix coming with the command. IRC uses the prefix to
##         indicate the true origin of a message.
##
## nickname: The nick name specified in the message.
##
## channel: The channel specified in the message.
##
## .. bro:see:: irc_channel_info irc_channel_topic irc_dcc_message irc_error_message
##    irc_global_users irc_invalid_nick  irc_join_message irc_kick_message
##    irc_message irc_mode_message irc_names_info irc_network_info irc_nick_message
##    irc_notice_message irc_oper_message irc_oper_response irc_part_message
##    irc_password_message
event irc_invite_message%(c: connection, is_orig: bool, prefix: string,
				nickname: string, channel: string%);

## Generated for IRC messages of type *mode*. This event is generated for messages
## coming from both the client and the server.
##
## See `Wikipedia <http://en.wikipedia.org/wiki/Internet_Relay_Chat>`__ for more
## information about the IRC protocol.
##
## c: The connection.
##
## prefix: The optional prefix coming with the command. IRC uses the prefix to
##         indicate the true origin of a message.
##
## params: The parameters coming with the message.
##
## .. bro:see:: irc_channel_info irc_channel_topic irc_dcc_message irc_error_message
##    irc_global_users irc_invalid_nick irc_invite_message irc_join_message
##    irc_kick_message irc_message  irc_names_info irc_network_info irc_nick_message
##    irc_notice_message irc_oper_message irc_oper_response irc_part_message
##    irc_password_message
event irc_mode_message%(c: connection, is_orig: bool, prefix: string, params: string%);

## Generated for IRC messages of type *squit*. This event is generated for messages
## coming from both the client and the server.
##
## See `Wikipedia <http://en.wikipedia.org/wiki/Internet_Relay_Chat>`__ for more
## information about the IRC protocol.
##
## c: The connection.
##
## prefix: The optional prefix coming with the command. IRC uses the prefix to
##         indicate the true origin of a message.
##
## server: The server specified in the message.
##
## messate: The textual description specified in the message.
##
## .. bro:see:: irc_channel_info irc_channel_topic irc_dcc_message irc_error_message
##    irc_global_users irc_invalid_nick irc_invite_message irc_join_message
##    irc_kick_message irc_message irc_mode_message irc_names_info irc_network_info
##    irc_nick_message irc_notice_message irc_oper_message irc_oper_response
##    irc_part_message irc_password_message
event irc_squit_message%(c: connection, is_orig: bool, prefix: string,
				server: string, message: string%);

## Generated for IRC messages of type *dcc*. This event is generated for messages
## coming from both the client and the server.
##
## See `Wikipedia <http://en.wikipedia.org/wiki/Internet_Relay_Chat>`__ for more
## information about the IRC protocol.
##
## c: The connection.
##
## prefix: The optional prefix coming with the command. IRC uses the prefix to
##         indicate the true origin of a message.
##
## target: The target specified in the message.
##
## dcc_type: The DCC type specified in the message.
##
## argument:  The argument specified in the message.
##
## address: The address specified in the message.
##
## dest_port: The destination port specified in the message.
##
## size: The size specified in the message.
##
## .. bro:see:: irc_channel_info irc_channel_topic  irc_error_message irc_global_users
##    irc_invalid_nick irc_invite_message irc_join_message irc_kick_message
##    irc_message irc_mode_message irc_names_info irc_network_info irc_nick_message
##    irc_notice_message irc_oper_message irc_oper_response irc_part_message
##    irc_password_message
event irc_dcc_message%(c: connection, is_orig: bool,
				prefix: string, target: string,
				dcc_type: string, argument: string,
				address: addr, dest_port: count, size: count%);

## Generated for IRC messages of type *user*. This event is generated for messages
## coming from both the client and the server.
##
## See `Wikipedia <http://en.wikipedia.org/wiki/Internet_Relay_Chat>`__ for more
## information about the IRC protocol.
##
## c: The connection.
##
## user: The user specified in the message.
##
## host: The host name specified in the message.
##
## server: The server name specified in the message.
##
## real_name: The real name specified in the message.
##
## .. bro:see:: irc_channel_info irc_channel_topic irc_dcc_message irc_error_message
##    irc_global_users irc_invalid_nick irc_invite_message irc_join_message
##    irc_kick_message irc_message irc_mode_message irc_names_info irc_network_info
##    irc_nick_message irc_notice_message irc_oper_message irc_oper_response
##    irc_part_message irc_password_message
event irc_user_message%(c: connection, is_orig: bool, user: string, host: string, server: string, real_name: string%);

## Generated for IRC messages of type *password*. This event is generated for
## messages coming from both the client and the server.
##
## See `Wikipedia <http://en.wikipedia.org/wiki/Internet_Relay_Chat>`__ for more
## information about the IRC protocol.
##
## c: The connection.
##
## password: The password specified in the message.
##
## .. bro:see:: irc_channel_info irc_channel_topic irc_dcc_message irc_error_message
##    irc_global_users irc_invalid_nick irc_invite_message irc_join_message
##    irc_kick_message irc_message irc_mode_message irc_names_info irc_network_info
##    irc_nick_message irc_notice_message irc_oper_message irc_oper_response
##    irc_part_message 
event irc_password_message%(c: connection, is_orig: bool, password: string%);

## TODO.
##
## .. bro:see::
event file_transferred%(c: connection, prefix: string, descr: string, mime_type: string%);

## Generated for monitored Syslog messages. 
##   
## See `Wikipedia <http://en.wikipedia.org/wiki/Syslog>`__ for more
## information about the Syslog protocol.
##   
## c: The connection record for the underlying transport-layer session/flow.
##   
## facility: The "facility" included in the message.
##
## severity: The "severity" included in the message. 
##   
## msg: The message logged. 
##   
## .. note:: Bro currently parses only UDP syslog traffic. Support for TCP syslog
##    will be added soon.
event syslog_message%(c: connection, facility: count, severity: count, msg: string%);

## Generated when a signature matches. Bro's signature engine provide
## high-performance pattern matching separately from the normal script processing.
## If a signature with an ``event`` action matches, this event is raised.
## 
## See the :doc:`user manual </signatures>` for more information about Bro's
## signature engine. 
##       
## state: Context about the match, including which signatures triggered the
##        event and the connection for which the match was found.
##       
## msg: The message passed to the ``event`` signature action.
##       
## data; The last chunk of input that triggered the match. Note that the specifics
## here are no well-defined as Bro does not buffer any input. If a match is split
## across packet boundaries, only the last chunk triggering the will be passed on
## to the event.
event signature_match%(state: signature_state, msg: string, data: string%);

## Generated when a protocol analyzer finds an identification of a software
## used on a system. This is a protocol-independent event that is fed by
## different analyzers. For example, the HTTP analyzer reports user-agent and
## server software by raising this event, assuming it can parse it (if not,
## :bro:id:`software_parse_error` will be generated instead).   
## 
## c: The connection.
## 
## host: The host running the reported software.
## 
## s: A description of the software found.
## 
## descr: The raw (unparsed) software identification string as extracted from the
##        protocol.   
##
## .. bro:see:: software_parse_error software_unparsed_version_found OS_version_found
event software_version_found%(c: connection, host: addr,
				s: software, descr: string%);

## Generated when a protocol analyzer finds an identification of a software used on
## a system but cannot parse it. This is a protocol-independent event that is fed
## by different analyzers. For example, the HTTP analyzer reports user-agent and
## server software by raising this event if it cannot parse them directly (if canit
## :bro:id:`software_version_found` will be generated instead).     
## 
## c: The connection.
## 
## host: The host running the reported software.
## 
## descr: The raw (unparsed) software identification string as extracted from the
##        protocol.   
##
## .. bro:see:: software_version_found software_unparsed_version_found
##    OS_version_found 
event software_parse_error%(c: connection, host: addr, descr: string%);

## Generated when a protocol analyzer finds an identification of a software
## used on a system. This is a protocol-independent event that is fed by
## different analyzers. For example, the HTTP analyzer reports user-agent and
## server software by raising this event. Different from
## :bro:id:`software_version_found`  and :bro:id:`software_parse_error`, this
## event is always raised, independent of whether Bro can parse the version
## string. 
## 
## c: The connection.
## 
## host: The host running the reported software.
## 
## descr: The software identification string as extracted from the protocol.   
##
## .. bro:see:: software_parse_error software_version_found OS_version_found
event software_unparsed_version_found%(c: connection, host: addr, str: string%);

## Generated when an operating system has been fingerprinted. Bro uses `p0f
## <http://lcamtuf.coredump.cx/p0f.shtml>`__ to fingerprint endpoints passively,
## and it raises this event for each system identified. The p0f fingerprints are
## defined by :bro:id:`passive_fingerprint_file`.  
##   
## .. bro:see:: passive_fingerprint_file software_parse_error
##    software_version_found software_unparsed_version_found
##    generate_OS_version_event 
event OS_version_found%(c: connection, host: addr, OS: OS_version%);

## Generated when a connection to a remote Bro has been established. This event
## is intended primarily for use by Bro's communication framework, but it can also
## trigger additional code if helpful.  
## 
## p: A record describing the peer. 
##
## .. bro:see:: remote_capture_filter remote_connection_closed remote_connection_error
##    remote_connection_handshake_done remote_event_registered remote_log remote_pong
##    remote_state_access_performed remote_state_inconsistency print_hook
event remote_connection_established%(p: event_peer%);

## Generated when a connection to a remote Bro has been closed. This event is
## intended primarily for use by Bro's communication framework, but it can
## also trigger additional code if helpful.  
## 
## p: A record describing the peer.
##
## .. bro:see:: remote_capture_filter  remote_connection_error
##    remote_connection_established remote_connection_handshake_done
##    remote_event_registered remote_log remote_pong remote_state_access_performed
##    remote_state_inconsistency print_hook
event remote_connection_closed%(p: event_peer%);

## Generated when a remote connection's initial handshake has been completed. This
## event is intended primarily for use by Bro's communication framework, but it can
## also trigger additional code if helpful.
## 
## p: A record describing the peer. 
## 
## .. bro:see:: remote_capture_filter remote_connection_closed remote_connection_error
##    remote_connection_established remote_event_registered remote_log remote_pong
##    remote_state_access_performed remote_state_inconsistency print_hook
event remote_connection_handshake_done%(p: event_peer%);

## Generated for each event registered by a remote peer. This event is intended
## primarily for use by Bro's communication framework, but it can also trigger
## additional code if helpful.  
## 
## p: A record describing the peer. 
##
## .. bro:see:: remote_capture_filter remote_connection_closed
##    remote_connection_error remote_connection_established
##    remote_connection_handshake_done remote_log remote_pong
##    remote_state_access_performed remote_state_inconsistency print_hook
event remote_event_registered%(p: event_peer, name: string%);

## Generated when a connection to a remote Bro encountered an error. This event
## is intended primarily for use by Bro's communication framework, but it can also
## trigger additional code if helpful.  
## 
## p: A record describing the peer. 
## 
## reason: A textual description of the error. 
##
## .. bro:see:: remote_capture_filter remote_connection_closed
##    remote_connection_established remote_connection_handshake_done
##    remote_event_registered remote_log remote_pong remote_state_access_performed
##    remote_state_inconsistency print_hook
event remote_connection_error%(p: event_peer, reason: string%);



## Generated when a remote peer sent us a capture filter. While this event is
## intended primarily for use by Bro's communication framework, it can also trigger
## additional code if helpful.   
## 
## p: A record describing the peer.  
## 
## filter: The filter string sent by the peer.
##
## .. bro:see::  remote_connection_closed remote_connection_error
##    remote_connection_established remote_connection_handshake_done
##    remote_event_registered remote_log remote_pong remote_state_access_performed
##    remote_state_inconsistency print_hook
event remote_capture_filter%(p: event_peer, filter: string%);

## Generated after a call to :bro:id:`send_state` when all data has been
## successfully sent to the remote side. While this event is
## intended primarily for use by Bro's communication framework, it can also trigger
## additional code if helpful.   
## 
## p: A record describing the remote peer.    
##
## .. bro:see:: remote_capture_filter remote_connection_closed
##    remote_connection_error remote_connection_established
##    remote_connection_handshake_done remote_event_registered remote_log remote_pong
##    remote_state_access_performed remote_state_inconsistency print_hook
event finished_send_state%(p: event_peer%);

## Generated if state synchronization detects an inconsistency.  While this event
## is intended primarily for use by Bro's communication framework, it can also
## trigger additional code if helpful. This event is only raised if
## :bro:id:`remote_check_sync_consistency` is false.
## 
## operation: The textual description of the state operation performed.
## 
## id: The name of the Bro script identifier that was operated on.
## 
## expected_old: A textual representation of the value of *id* that was expected to
##               be found before the operation was carried out.
## 
## real_old: A textual representation of the value of *id* that was actually found
##           before the operation was carried out. The difference between
##           *real_old* and *expected_old* is the inconsistency being reported. 
##
## .. bro:see:: remote_capture_filter remote_connection_closed
##    remote_connection_error remote_connection_established
##    remote_connection_handshake_done remote_event_registered remote_log remote_pong
##    remote_state_access_performed print_hook remote_check_sync_consistency
event remote_state_inconsistency%(operation: string, id: string,
				  expected_old: string, real_old: string%);

## Generated for communication log messages. While this event is
## intended primarily for use by Bro's communication framework, it can also trigger
## additional code if helpful.    
## 
## level: The log level, which is either :bro:id:`REMOTE_LOG_INFO` or
##        :bro:id:`REMOTE_LOG_ERROR`. 
## 
## src: The component of the comminication system that logged the message.
##      Currently, this will be one of :bro:id:`REMOTE_SRC_CHILD` (Bro's
##      child process), :bro:id:`REMOTE_SRC_PARENT` (Bro's main process), or
##      :bro:id:`REMOTE_SRC_SCRIPT` (the script level).  
## 
## msg: The message logged. 
##
## .. bro:see:: remote_capture_filter remote_connection_closed remote_connection_error
##    remote_connection_established remote_connection_handshake_done
##    remote_event_registered  remote_pong remote_state_access_performed
##    remote_state_inconsistency print_hook remote_log_peer
event remote_log%(level: count, src: count, msg: string%);

## Generated for communication log messages. While this event is
## intended primarily for use by Bro's communication framework, it can also trigger
## additional code if helpful.  This event is equivalent to
## :bro:see:`remote_log` except the message is with respect to a certain peer.
##
## p: A record describing the remote peer.
##
## level: The log level, which is either :bro:id:`REMOTE_LOG_INFO` or
##        :bro:id:`REMOTE_LOG_ERROR`.
##
## src: The component of the comminication system that logged the message.
##      Currently, this will be one of :bro:id:`REMOTE_SRC_CHILD` (Bro's
##      child process), :bro:id:`REMOTE_SRC_PARENT` (Bro's main process), or
##      :bro:id:`REMOTE_SRC_SCRIPT` (the script level).
##
## msg: The message logged.
##
## .. bro:see:: remote_capture_filter remote_connection_closed remote_connection_error
##    remote_connection_established remote_connection_handshake_done
##    remote_event_registered  remote_pong remote_state_access_performed
##    remote_state_inconsistency print_hook remote_log
event remote_log_peer%(p: event_peer, level: count, src: count, msg: string%);

## Generated when a remote peer has answered to our ping. This event is part of
## Bro's infrastructure for measuring communication latency. One can send a ping
## by calling :bro:id:`send_ping` and when a corresponding reply is received, this
## event will be raised.  
## 
## p: The peer sending us the pong.
## 
## seq: The sequence number passed to the original :bro:id:`send_ping`  call.
##      The number is sent back by the peer in its response.
## 
## d1: The time interval between sending the ping and receiving the pong. This
##     is the latency of the complete path. 
## 
## d2: The time interval between sending out the ping to the network and its
##     reception at the peer. This is the network latency. 
## 
## d3: The time interval between when the peer's child process received the
##     ping and when its parent process sent the pong. This is the
##     processing latency at the the peer.  
##
## .. bro:see:: remote_capture_filter remote_connection_closed remote_connection_error
##    remote_connection_established remote_connection_handshake_done
##    remote_event_registered remote_log  remote_state_access_performed
##    remote_state_inconsistency print_hook
event remote_pong%(p: event_peer, seq: count,
			d1: interval, d2: interval, d3: interval%);

## Generated each time a remote state access has been replayed locally. This event
## is primarily intended for debugging. measurments. 
## 
## id: The name of the Bro script variable that's being operated on.
## 
## v: The new value of the variable. 
## 
## .. bro:see:: remote_capture_filter remote_connection_closed remote_connection_error
##    remote_connection_established remote_connection_handshake_done
##    remote_event_registered remote_log remote_pong remote_state_inconsistency
##    print_hook
event remote_state_access_performed%(id: string, v: any%);

## Generated each time Bro's internal profiling log is updated. The file is
## defined by :bro:id:`profiling_file`, and its update frequency by
## :bro:id:`profiling_interval`  and :bro:id:`expensive_profiling_multiple`.
## 
## f: The profiling file.
## 
## expensive: True if this event corresponds to heavier-weight profiling as
##            indicated by the :bro:id:`expensive_profiling_multiple` variable. 
##   
## .. bro:see::  profiling_interval expensive_profiling_multiple 
event profiling_update%(f: file, expensive: bool%);

## Generated each time Bro's script interpreter opens a file. This event is
## triggered only for files opened via :bro:id:`open`, and in particular not for
## normal log files as created by a  log writers.
##   
## f: The opened file.
event file_opened%(f: file%);

## Generated for a received NetFlow v5 header.  Bro's NetFlow processor raises this
## event whenever it either receives a NetFlow header on the port it's listening
## on, or reads one from a trace file. 
## 
## h: The parsed NetFlow header.
##
## .. bro:see:: netflow_v5_record 
event netflow_v5_header%(h: nf_v5_header%);

## Generated for a received NetFlow v5 record.  Bro's NetFlow processor raises this
## event whenever it either receives a NetFlow record on the port it's listening
## on, or reads one from a trace file. 
## 
## h: The parsed NetFlow header.
##
## .. bro:see:: netflow_v5_record 
event netflow_v5_record%(r: nf_v5_record%);

## Raised for informational messages reported via Bro's reporter framework. Such
## messages may be generated internally by the event engine and also by other
## scripts calling :bro:id:`Reporter::info`.  
## 
## t: The time the message was passed to the reporter. 
## 
## msg: The message itself.
## 
## location: A (potentially empty) string describing a location associated with the
##           message. 
## 
## .. bro:see:: reporter_warning reporter_error Reporter::info Reporter::warning
##    Reporter::error
## 
## .. note:: Bro will not call reporter events recursively. If the handler of any
##    reporter event triggers a new reporter message itself, the output will go to
##    ``stderr`` instead.
event reporter_info%(t: time, msg: string, location: string%) &error_handler;

## Raised for warnings reported via Bro's reporter framework. Such messages may
## be generated internally by the event engine and also by other scripts calling
## :bro:id:`Reporter::warning`.  
## 
## t: The time the warning was passed to the reporter.  
## 
## msg: The warning message.
## 
## location: A (potentially empty) string describing a location associated with the
##     warning.  
## 
## .. bro:see:: reporter_info reporter_error Reporter::info Reporter::warning
##    Reporter::error
## 
## .. note:: Bro will not call reporter events recursively. If the handler of any
##    reporter event triggers a new reporter message itself, the output will go to
##    ``stderr`` instead.
event reporter_warning%(t: time, msg: string, location: string%) &error_handler;

## Raised for errors reported via Bro's reporter framework. Such messages may
## be generated internally by the event engine and also by other scripts calling
## :bro:id:`Reporter::error`.  
## 
## t: The time the error was passed to the reporter.  
## 
## msg: The error message.
## 
## location: A (potentially empty) string describing a location associated with the
##     error.  
## 
## .. bro:see:: reporter_info reporter_warning Reporter::info Reporter::warning
##    Reporter::error
## 
## .. note:: Bro will not call reporter events recursively. If the handler of any
##    reporter event triggers a new reporter message itself, the output will go to
##    ``stderr`` instead.
event reporter_error%(t: time, msg: string, location: string%) &error_handler;

## Raised for each policy script loaded by the script interpreter.
##      
## path: The full path to the script loaded.
##      
## level: The "nesting level": zero for a top-level Bro script and incremented
##        recursively for each ``@load``.
event bro_script_loaded%(path: string, level: count%);

## Deprecated. Will be removed.
event stp_create_endp%(c: connection, e: int, is_orig: bool%);

# ##### Internal events. Not further documented.

## Event internal to the stepping stone detector.
event stp_resume_endp%(e: int%);

## Event internal to the stepping stone detector.
event stp_correlate_pair%(e1: int, e2: int%);

## Event internal to the stepping stone detector.
event stp_remove_pair%(e1: int, e2: int%);

## Event internal to the stepping stone detector.
event stp_remove_endp%(e: int%);

# ##### Deprecated events. Proposed for removal.

## Deprecated. Will be removed.
event interconn_stats%(c: connection, os: interconn_endp_stats, rs: interconn_endp_stats%);

## Deprecated. Will be removed.
event interconn_remove_conn%(c: connection%);

## Deprecated. Will be removed.
event backdoor_stats%(c: connection, os: backdoor_endp_stats, rs: backdoor_endp_stats%);

## Deprecated. Will be removed.
event backdoor_remove_conn%(c: connection%);

## Deprecated. Will be removed.
event ssh_signature_found%(c: connection, is_orig: bool%);

## Deprecated. Will be removed.
event telnet_signature_found%(c: connection, is_orig: bool, len: count%);

## Deprecated. Will be removed.
event rlogin_signature_found%(c: connection, is_orig: bool, num_null: count, len: count%);

## Deprecated. Will be removed.
event root_backdoor_signature_found%(c: connection%);

## Deprecated. Will be removed.
event ftp_signature_found%(c: connection%);

## Deprecated. Will be removed.
event napster_signature_found%(c: connection%);

## Deprecated. Will be removed.
event gnutella_signature_found%(c: connection%);

## Deprecated. Will be removed.
event kazaa_signature_found%(c: connection%);

## Deprecated. Will be removed.
event http_signature_found%(c: connection%);

## Deprecated. Will be removed.
event http_proxy_signature_found%(c: connection%);

## Deprecated. Will be removed.
event smtp_signature_found%(c: connection%);

## Deprecated. Will be removed.
event irc_signature_found%(c: connection%);

## Deprecated. Will be removed.
event gaobot_signature_found%(c: connection%);

## Deprecated. Will be removed.
##
## .. todo:: Unclear what this event is for; it's never raised. We should just
##    remove it.
event dns_full_request%(%) &group="dns";

## Deprecated. Will be removed.
event anonymization_mapping%(orig: addr, mapped: addr%);

## Deprecated. Will be removed.
event rotate_interval%(f: file%);

## Deprecated. Will be removed.
event rotate_size%(f: file%);

## Deprecated. Will be removed.
event print_hook%(f:file, s: string%);<|MERGE_RESOLUTION|>--- conflicted
+++ resolved
@@ -4606,7 +4606,6 @@
 ## .. bro:see:: ssl_alert ssl_client_hello ssl_established ssl_extension
 ##    x509_certificate x509_error x509_extension ssl_max_cipherspec_size
 event ssl_server_hello%(c: connection, version: count, possible_ts: time, session_id: string, cipher: count, comp_method: count%);
-<<<<<<< HEAD
 
 ## Generated for SSL/TLS extensions seen in an initial handshake.  SSL/TLS sessions
 ## start with an unencrypted handshake, and Bro extracts as much information out of
@@ -4625,9 +4624,6 @@
 ##
 ## .. bro:see:: ssl_alert ssl_client_hello ssl_established ssl_server_hello
 ##    x509_certificate x509_error x509_extension
-=======
-event ssl_session_ticket_handshake%(c: connection, ticket_lifetime_hint: count, ticket: string%);
->>>>>>> e83df948
 event ssl_extension%(c: connection, is_orig: bool, code: count, val: string%);
 
 ## Generated at the end of an SSL/TLS handshake. SSL/TLS sessions start with
@@ -4667,6 +4663,21 @@
 ## .. bro:see::  ssl_client_hello ssl_established ssl_extension ssl_server_hello
 ##    x509_certificate x509_error x509_extension
 event ssl_alert%(c: connection, is_orig: bool, level: count, desc: count%);
+
+## Generated for SSL/TLS session ticket handshake messages that are a part
+## of the stateless-server session resumption mechanism as described by
+## :rfc:`4507`.
+##
+## c: The connection.
+##
+## ticket_lifetime_hint: A hint from the server about how long the ticket
+##                       should be stored by the client.
+##
+## ticket: The ticket data.
+##
+## .. bro:see::  ssl_client_hello ssl_established ssl_extension ssl_server_hello
+##    x509_certificate x509_error x509_extension
+event ssl_session_ticket_handshake%(c: connection, ticket_lifetime_hint: count, ticket: string%);
 
 ## Generated for x509 certificates seen in SSL/TLS connections. During the initial
 ## SSL/TLS handshake, certificates are exchanged in the clear. Bro raises this
