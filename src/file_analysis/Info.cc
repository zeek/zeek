#include <string>
#include <openssl/md5.h>

#include "Info.h"
#include "InfoTimer.h"
#include "FileID.h"
#include "Manager.h"
#include "Reporter.h"
#include "Val.h"
<<<<<<< HEAD

#include "Action.h"
#include "Extract.h"
#include "Hash.h"
#include "analyzers/PE.h"

using namespace file_analysis;

// keep in order w/ declared enum values in file_analysis.bif
static ActionInstantiator action_factory[] = {
    Extract::Instantiate,
    MD5::Instantiate,
    SHA1::Instantiate,
    SHA256::Instantiate,
    PE_Analyzer::Instantiate,
};

static TableVal* empty_conn_id_set()
	{
	TypeList* set_index = new TypeList(conn_id);
	set_index->Append(conn_id->Ref());
	return new TableVal(new SetType(set_index, 0));
	}

static StringVal* get_conn_uid_val(Connection* conn)
=======
#include "Type.h"
#include "Analyzer.h"

using namespace file_analysis;

static Val* empty_connection_table()
>>>>>>> f0e9cdc3
	{
	TypeList* tbl_index = new TypeList(conn_id);
	tbl_index->Append(conn_id->Ref());
	TableType* tbl_type = new TableType(tbl_index, connection_type->Ref());
	Val* rval = new TableVal(tbl_type);
	Unref(tbl_type);
	return rval;
	}

static RecordVal* get_conn_id_val(const Connection* conn)
	{
	RecordVal* v = new RecordVal(conn_id);
	v->Assign(0, new AddrVal(conn->OrigAddr()));
	v->Assign(1, new PortVal(ntohs(conn->OrigPort()), conn->ConnTransport()));
	v->Assign(2, new AddrVal(conn->RespAddr()));
	v->Assign(3, new PortVal(ntohs(conn->RespPort()), conn->ConnTransport()));
	return v;
	}

int Info::file_id_idx = -1;
int Info::parent_file_id_idx = -1;
int Info::source_idx = -1;
int Info::conns_idx = -1;
int Info::last_active_idx = -1;
int Info::seen_bytes_idx = -1;
int Info::total_bytes_idx = -1;
int Info::missing_bytes_idx = -1;
int Info::overflow_bytes_idx = -1;
int Info::timeout_interval_idx = -1;
int Info::bof_buffer_size_idx = -1;
int Info::bof_buffer_idx = -1;
int Info::file_type_idx = -1;
int Info::mime_type_idx = -1;
int Info::actions_idx = -1;

magic_t Info::magic = 0;
magic_t Info::magic_mime = 0;

string Info::salt;

void Info::StaticInit()
	{
	if ( file_id_idx != -1 ) return;

	file_id_idx = Idx("file_id");
	parent_file_id_idx = Idx("parent_file_id");
	source_idx = Idx("source");
	conns_idx = Idx("conns");
	last_active_idx = Idx("last_active");
	seen_bytes_idx = Idx("seen_bytes");
	total_bytes_idx = Idx("total_bytes");
	missing_bytes_idx = Idx("missing_bytes");
	overflow_bytes_idx = Idx("overflow_bytes");
	timeout_interval_idx = Idx("timeout_interval");
	bof_buffer_size_idx = Idx("bof_buffer_size");
	bof_buffer_idx = Idx("bof_buffer");
	file_type_idx = Idx("file_type");
	mime_type_idx = Idx("mime_type");
	actions_idx = Idx("actions");

	bro_init_magic(&magic, MAGIC_NONE);
	bro_init_magic(&magic_mime, MAGIC_MIME);

	salt = BifConst::FileAnalysis::salt->CheckString();
	}

Info::Info(const string& unique, Connection* conn, AnalyzerTag::Tag tag)
    : file_id(""), unique(unique), val(0), postpone_timeout(false),
      need_reassembly(false), done(false), actions(this)
	{
	StaticInit();

	char id[20];
	uint64 hash[2];
	string msg(unique + salt);
	MD5(reinterpret_cast<const u_char*>(msg.data()), msg.size(),
	    reinterpret_cast<u_char*>(hash));
	uitoa_n(hash[0], id, sizeof(id), 62);

	DBG_LOG(DBG_FILE_ANALYSIS, "Creating new Info object %s (%s)", id,
	        unique.c_str());

	val = new RecordVal(BifType::Record::FileAnalysis::Info);
	val->Assign(file_id_idx, new StringVal(id));
	file_id = FileID(id);

	if ( conn )
		{
		// add source and connection fields
		val->Assign(source_idx, new StringVal(Analyzer::GetTagName(tag)));
		UpdateConnectionFields(conn);
		}
	else
		// use the unique file handle as source
		val->Assign(source_idx, new StringVal(unique.c_str()));

	UpdateLastActivityTime();
	}

Info::~Info()
	{
	DBG_LOG(DBG_FILE_ANALYSIS, "Destroying Info object %s", file_id.c_str());
	Unref(val);
	}

void Info::UpdateLastActivityTime()
	{
	val->Assign(last_active_idx, new Val(network_time, TYPE_TIME));
	}

double Info::GetLastActivityTime() const
	{
	return val->Lookup(last_active_idx)->AsTime();
	}

void Info::UpdateConnectionFields(Connection* conn)
	{
	if ( ! conn ) return;

	Val* conns = val->Lookup(conns_idx);

	if ( ! conns )
		val->Assign(conns_idx, conns = empty_connection_table());

	Val* idx = get_conn_id_val(conn);
	conns->AsTableVal()->Assign(idx, conn->BuildConnVal());
	Unref(idx);
	}

uint64 Info::LookupFieldDefaultCount(int idx) const
	{
	Val* v = val->LookupWithDefault(idx);
	uint64 rval = v->AsCount();
	Unref(v);
	return rval;
	}

double Info::LookupFieldDefaultInterval(int idx) const
	{
	Val* v = val->LookupWithDefault(idx);
	double rval = v->AsInterval();
	Unref(v);
	return rval;
	}

int Info::Idx(const string& field)
	{
	int rval = BifType::Record::FileAnalysis::Info->FieldOffset(field.c_str());
	if ( rval < 0 )
		reporter->InternalError("Unkown FileAnalysis::Info field: %s",
		                        field.c_str());
	return rval;
	}

double Info::GetTimeoutInterval() const
	{
	return LookupFieldDefaultInterval(timeout_interval_idx);
	}

RecordVal* Info::GetResults(RecordVal* args) const
	{
	TableVal* actions_table = val->Lookup(actions_idx)->AsTableVal();
	RecordVal* rval = actions_table->Lookup(args)->AsRecordVal();

	if ( ! rval )
		{
		rval = new RecordVal(BifType::Record::FileAnalysis::ActionResults);
		actions_table->Assign(args, rval);
		}

	return rval;
	}

void Info::IncrementByteCount(uint64 size, int field_idx)
	{
	uint64 old = LookupFieldDefaultCount(field_idx);
	val->Assign(field_idx, new Val(old + size, TYPE_COUNT));
	}

void Info::SetTotalBytes(uint64 size)
	{
	val->Assign(total_bytes_idx, new Val(size, TYPE_COUNT));
	}

bool Info::IsComplete() const
	{
	Val* total = val->Lookup(total_bytes_idx);
	if ( ! total ) return false;
	if ( LookupFieldDefaultCount(seen_bytes_idx) >= total->AsCount() )
		return true;
	return false;
	}

void Info::ScheduleInactivityTimer() const
	{
	timer_mgr->Add(new InfoTimer(network_time, file_id, GetTimeoutInterval()));
	}

bool Info::AddAction(RecordVal* args)
	{
	return done ? false : actions.QueueAddAction(args);
	}

bool Info::RemoveAction(const RecordVal* args)
	{
	return done ? false : actions.QueueRemoveAction(args);
	}

bool Info::BufferBOF(const u_char* data, uint64 len)
	{
	if ( bof_buffer.full || bof_buffer.replayed ) return false;

	if ( bof_buffer.chunks.size() == 0 )
		file_mgr->EvaluatePolicy(BifEnum::FileAnalysis::TRIGGER_BOF, this);

	uint64 desired_size = LookupFieldDefaultCount(bof_buffer_size_idx);

	/* Leaving out this optimization (I think) for now to keep things simpler.
	// If first chunk satisfies desired size, do everything now without copying.
	if ( bof_buffer.chunks.empty() && len >= desired_size )
		{
		bof_buffer.full = bof_buffer.replayed = true;
		val->Assign(bof_buffer_idx, new StringVal(new BroString(data, len, 0)));
		file_mgr->EvaluatePolicy(TRIGGER_BOF_BUFFER, this);
		// TODO: libmagic stuff
		return false;
		}
	*/

	bof_buffer.chunks.push_back(new BroString(data, len, 0));
	bof_buffer.size += len;

	if ( bof_buffer.size >= desired_size )
		{
		bof_buffer.full = true;
		ReplayBOF();
		}

	return true;
	}

void Info::ReplayBOF()
	{
	if ( bof_buffer.replayed ) return;
	bof_buffer.replayed = true;

	if ( bof_buffer.chunks.empty() ) return;

	BroString* bs = concatenate(bof_buffer.chunks);
	const char* desc = bro_magic_buffer(magic, bs->Bytes(), bs->Len());
	const char* mime = bro_magic_buffer(magic_mime, bs->Bytes(), bs->Len());

	val->Assign(bof_buffer_idx, new StringVal(bs));

	if ( desc )
		val->Assign(file_type_idx, new StringVal(desc));

	if ( mime )
		val->Assign(mime_type_idx, new StringVal(mime));

	using BifEnum::FileAnalysis::TRIGGER_BOF_BUFFER;
	file_mgr->EvaluatePolicy(TRIGGER_BOF_BUFFER, this);

	if ( desc || mime )
		file_mgr->EvaluatePolicy(BifEnum::FileAnalysis::TRIGGER_TYPE, this);

	for ( size_t i = 0; i < bof_buffer.chunks.size(); ++i )
		DataIn(bof_buffer.chunks[i]->Bytes(), bof_buffer.chunks[i]->Len());
	}

void Info::DataIn(const u_char* data, uint64 len, uint64 offset)
	{
	actions.DrainModifications();
	// TODO: attempt libmagic stuff here before doing reassembly?

	Action* act = 0;
	IterCookie* c = actions.InitForIteration();

	while ( (act = actions.NextEntry(c)) )
		{
		if ( ! act->DeliverChunk(data, len, offset) )
			actions.QueueRemoveAction(act->Args());
		}

	actions.DrainModifications();

	// TODO: check reassembly requirement based on buffer size in record
	if ( need_reassembly )
		{
		// TODO
		}

	// TODO: reassembly overflow stuff, increment overflow count, eval trigger

	IncrementByteCount(len, seen_bytes_idx);
	}

void Info::DataIn(const u_char* data, uint64 len)
	{
	actions.DrainModifications();

	if ( BufferBOF(data, len) ) return;

	Action* act = 0;
	IterCookie* c = actions.InitForIteration();

	while ( (act = actions.NextEntry(c)) )
		{
		if ( ! act->DeliverStream(data, len) )
			{
			actions.QueueRemoveAction(act->Args());
			continue;
			}

		uint64 offset = LookupFieldDefaultCount(seen_bytes_idx) +
		                LookupFieldDefaultCount(missing_bytes_idx);

		if ( ! act->DeliverChunk(data, len, offset) )
			actions.QueueRemoveAction(act->Args());
		}

	actions.DrainModifications();
	IncrementByteCount(len, seen_bytes_idx);
	}

void Info::EndOfFile()
	{
	if ( done ) return;

	actions.DrainModifications();

	// Send along anything that's been buffered, but never flushed.
	ReplayBOF();

	done = true;

	Action* act = 0;
	IterCookie* c = actions.InitForIteration();

	while ( (act = actions.NextEntry(c)) )
		{
		if ( ! act->EndOfFile() )
			actions.QueueRemoveAction(act->Args());
		}

	if ( IsComplete() )
		file_mgr->EvaluatePolicy(BifEnum::FileAnalysis::TRIGGER_DONE, this);
	else
		file_mgr->EvaluatePolicy(BifEnum::FileAnalysis::TRIGGER_EOF, this);

	actions.DrainModifications();
	}

void Info::Gap(uint64 offset, uint64 len)
	{
	actions.DrainModifications();

	// If we were buffering the beginning of the file, a gap means we've got
	// as much contiguous stuff at the beginning as possible, so work with that.
	ReplayBOF();

	Action* act = 0;
	IterCookie* c = actions.InitForIteration();

	while ( (act = actions.NextEntry(c)) )
		{
		if ( ! act->Undelivered(offset, len) )
			actions.QueueRemoveAction(act->Args());
		}

	file_mgr->EvaluatePolicy(BifEnum::FileAnalysis::TRIGGER_GAP, this);

	actions.DrainModifications();
	IncrementByteCount(len, missing_bytes_idx);
	}<|MERGE_RESOLUTION|>--- conflicted
+++ resolved
@@ -7,40 +7,12 @@
 #include "Manager.h"
 #include "Reporter.h"
 #include "Val.h"
-<<<<<<< HEAD
-
-#include "Action.h"
-#include "Extract.h"
-#include "Hash.h"
-#include "analyzers/PE.h"
-
-using namespace file_analysis;
-
-// keep in order w/ declared enum values in file_analysis.bif
-static ActionInstantiator action_factory[] = {
-    Extract::Instantiate,
-    MD5::Instantiate,
-    SHA1::Instantiate,
-    SHA256::Instantiate,
-    PE_Analyzer::Instantiate,
-};
-
-static TableVal* empty_conn_id_set()
-	{
-	TypeList* set_index = new TypeList(conn_id);
-	set_index->Append(conn_id->Ref());
-	return new TableVal(new SetType(set_index, 0));
-	}
-
-static StringVal* get_conn_uid_val(Connection* conn)
-=======
 #include "Type.h"
 #include "Analyzer.h"
 
 using namespace file_analysis;
 
 static Val* empty_connection_table()
->>>>>>> f0e9cdc3
 	{
 	TypeList* tbl_index = new TypeList(conn_id);
 	tbl_index->Append(conn_id->Ref());
