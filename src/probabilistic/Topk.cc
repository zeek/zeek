--- conflicted
+++ resolved
@@ -19,10 +19,6 @@
 Element::~Element()
 	{
 	Unref(value);
-<<<<<<< HEAD
-	value = 0;
-=======
->>>>>>> 6a45a67e
 	}
 
 void TopkVal::Typify(BroType* t) 
@@ -77,11 +73,7 @@
 		}
 
 	Unref(type);
-<<<<<<< HEAD
-	type = 0;
-=======
 	delete hash;
->>>>>>> 6a45a67e
 	}
 
 void TopkVal::Merge(const TopkVal* value, bool doPrune)
@@ -334,11 +326,7 @@
 
 	if ( e == 0 )
 		{
-<<<<<<< HEAD
-		reporter->Error("getCount for element that is not in top-k");
-=======
 		reporter->Error("GetCount for element that is not in top-k");	
->>>>>>> 6a45a67e
 		return 0;
 		}
 
@@ -353,11 +341,7 @@
 
 	if ( e == 0 )
 		{
-<<<<<<< HEAD
-		reporter->Error("getEpsilon for element that is not in top-k");
-=======
 		reporter->Error("GetEpsilon for element that is not in top-k");	
->>>>>>> 6a45a67e
 		return 0;
 		}
 
@@ -377,13 +361,8 @@
 		it++;
 		}
 
-<<<<<<< HEAD
-	if ( pruned )
-		reporter->Warning("TopkVal::getSum() was used on a pruned data structure. Result values do not represent total element count");
-=======
 	if ( pruned ) 
 		reporter->Warning("TopkVal::GetSum() was used on a pruned data structure. Result values do not represent total element count");
->>>>>>> 6a45a67e
 
 	return sum;
 	}
@@ -391,17 +370,9 @@
 void TopkVal::Encountered(Val* encountered)
 	{
 	// ok, let's see if we already know this one.
-<<<<<<< HEAD
-
-	//printf("NumElements: %d\n", numElements);
-	// check type compatibility
-	if ( numElements == 0 )
-		type = encountered->Type()->Ref();
-=======
 	
 	if ( numElements == 0 ) 
 		Typify(encountered->Type());
->>>>>>> 6a45a67e
 	else
 		if ( ! same_type(type, encountered->Type()) )
 			{
